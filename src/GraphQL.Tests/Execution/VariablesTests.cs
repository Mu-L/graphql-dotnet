--- conflicted
+++ resolved
@@ -186,14 +186,8 @@
             }
             """;
 
-<<<<<<< HEAD
         var result = AssertQueryWithErrors(query, null, rules: Enumerable.Empty<IValidationRule>(), expectedErrorCount: 1, executed: false);
-        result.Errors[0].Message.ShouldBe("""Invalid literal for argument 'input' of field 'fieldWithObjectInput'. Expected object value for 'TestInputObject', found not an object '["foo", "bar", "baz"]'.""");
-=======
-        var result = AssertQueryWithErrors(query, expected, rules: Enumerable.Empty<IValidationRule>(), expectedErrorCount: 1, executed: true);
-        result.Errors![0].Message.ShouldBe("Error trying to resolve field 'fieldWithObjectInput'.");
-        result.Errors[0].InnerException!.Message.ShouldStartWith("Expected object value for 'TestInputObject', found not an object '[\"foo\", \"bar\", \"baz\"]'.");
->>>>>>> 911afe8a
+        result.Errors![0].Message.ShouldBe("""Invalid literal for argument 'input' of field 'fieldWithObjectInput'. Expected object value for 'TestInputObject', found not an object '["foo", "bar", "baz"]'.""");
     }
 }
 
