--- conflicted
+++ resolved
@@ -14,15 +14,6 @@
 
 namespace GraphQL.Tests
 {
-<<<<<<< HEAD
-    public class QueryTestBase<TSchema> : QueryTestBase<TSchema, GraphQLDocumentBuilder>
-        where TSchema : Schema
-    {
-    }
-
-    public class QueryTestBase<TSchema, TDocumentBuilder>
-        where TSchema : Schema
-=======
     public class QueryTestBase<TSchema> : QueryTestBase<TSchema, GraphQLDocumentBuilder, SimpleContainer>
         where TSchema : ISchema
     {
@@ -36,7 +27,6 @@
 
     public class QueryTestBase<TSchema, TDocumentBuilder, TIocContainer>
         where TSchema : ISchema
->>>>>>> 7e3187c2
         where TDocumentBuilder : IDocumentBuilder, new()
         where TIocContainer : ISimpleContainer, new()
     {
