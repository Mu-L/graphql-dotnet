using System;
using System.Collections.Generic;
using GraphQL.Execution;
using GraphQL.Language.AST;
using GraphQL.Types;
using GraphQL.Utilities;

namespace GraphQL.Validation
{
    /// <summary>
    /// Provides contextual information about the validation of the document.
    /// </summary>
    public class ValidationContext : IProvideUserContext
    {
        private List<ValidationError> _errors;

        private readonly Dictionary<Operation, IEnumerable<FragmentDefinition>> _fragments
            = new Dictionary<Operation, IEnumerable<FragmentDefinition>>();

        private readonly Dictionary<Operation, IEnumerable<VariableUsage>> _variables =
            new Dictionary<Operation, IEnumerable<VariableUsage>>();

        /// <summary>
        /// Returns the original GraphQL query string.
        /// </summary>
        public string OriginalQuery { get; set; }

        /// <summary>
        /// Returns the operation name requested to be executed.
        /// </summary>
        public string OperationName { get; set; }

        /// <inheritdoc cref="ExecutionContext.Schema"/>
        public ISchema Schema { get; set; }

        /// <inheritdoc cref="ExecutionContext.Document"/>
        public Document Document { get; set; }

        public TypeInfo TypeInfo { get; set; }

        /// <inheritdoc/>
        public IDictionary<string, object> UserContext { get; set; }

<<<<<<< HEAD
        public IEnumerable<ValidationError> Errors => (IEnumerable<ValidationError>)_errors ?? Array.Empty<ValidationError>();

        public bool HasErrors => _errors?.Count > 0;
=======
        /// <summary>
        /// Returns a list of validation errors for this document.
        /// </summary>
        public IEnumerable<ValidationError> Errors => _errors;

        /// <summary>
        /// Returns <see langword="true"/> if there are any validation errors for this document.
        /// </summary>
        public bool HasErrors => _errors.Count > 0;
>>>>>>> a8e73c6d

        /// <inheritdoc cref="ExecutionOptions.Inputs"/>
        public Inputs Inputs { get; set; }

        /// <summary>
        /// Adds a validation error to the list of validation errors.
        /// </summary>
        public void ReportError(ValidationError error)
        {
            if (error == null)
                throw new ArgumentNullException(nameof(error), "Must provide a validation error.");
            (_errors ??= new List<ValidationError>()).Add(error);
        }

        /// <summary>
        /// For a node with a selection set, returns a list of variable references along with what input type each were referenced for.
        /// </summary>
        public List<VariableUsage> GetVariables(IHaveSelectionSet node)
        {
            var usages = new List<VariableUsage>();
            var info = new TypeInfo(Schema);

            var listener = new EnterLeaveListener(_ =>
            {
                _.Match<VariableReference>(
                    varRef => usages.Add(new VariableUsage(varRef, info.GetInputType()))
                );
            });

            var visitor = new BasicVisitor(info, listener);
            visitor.Visit(node);

            return usages;
        }

        /// <summary>
        /// For a specified operation with a document, returns a list of variable references
        /// along with what input type each was referenced for.
        /// </summary>
        public IEnumerable<VariableUsage> GetRecursiveVariables(Operation operation)
        {
            if (_variables.TryGetValue(operation, out var results))
            {
                return results;
            }

            var usages = GetVariables(operation);

            foreach (var fragment in GetRecursivelyReferencedFragments(operation))
            {
                usages.AddRange(GetVariables(fragment));
            }

            _variables[operation] = usages;

            return usages;
        }

        /// <summary>
        /// Searches the document for a fragment definition by name and returns it.
        /// </summary>
        public FragmentDefinition GetFragment(string name)
        {
            return Document.Fragments.FindDefinition(name);
        }

        /// <summary>
        /// Returns a list of fragment spreads within the specified node.
        /// </summary>
        public List<FragmentSpread> GetFragmentSpreads(SelectionSet node)
        {
            var spreads = new List<FragmentSpread>();

            var setsToVisit = new Stack<SelectionSet>(new[] { node });

            while (setsToVisit.Count > 0)
            {
                var set = setsToVisit.Pop();

                foreach (var selection in set.SelectionsList)
                {
                    if (selection is FragmentSpread spread)
                    {
                        spreads.Add(spread);
                    }
                    else if (selection is IHaveSelectionSet hasSet)
                    {
                        if (hasSet.SelectionSet != null)
                        {
                            setsToVisit.Push(hasSet.SelectionSet);
                        }
                    }
                }
            }

            return spreads;
        }

        /// <summary>
        /// For a specified operation within a document, returns a list of all fragment definitions in use.
        /// </summary>
        public IEnumerable<FragmentDefinition> GetRecursivelyReferencedFragments(Operation operation)
        {
            if (_fragments.TryGetValue(operation, out var results))
            {
                return results;
            }

            var fragments = new List<FragmentDefinition>();
            var nodesToVisit = new Stack<SelectionSet>(new[] { operation.SelectionSet });
            var collectedNames = new Dictionary<string, bool>();

            while (nodesToVisit.Count > 0)
            {
                var node = nodesToVisit.Pop();

                foreach (var spread in GetFragmentSpreads(node))
                {
                    var fragName = spread.Name;
                    if (!collectedNames.ContainsKey(fragName))
                    {
                        collectedNames[fragName] = true;

                        var fragment = GetFragment(fragName);
                        if (fragment != null)
                        {
                            fragments.Add(fragment);
                            nodesToVisit.Push(fragment.SelectionSet);
                        }
                    }
                }
            }

            _fragments[operation] = fragments;

            return fragments;
        }

        /// <summary>
        /// Returns a string representation of the specified node.
        /// </summary>
        public string Print(INode node)
        {
            return AstPrinter.Print(node);
        }

        /// <summary>
        /// Returns the name of the specified graph type.
        /// </summary>
        public string Print(IGraphType type)
        {
            return SchemaPrinter.ResolveName(type);
        }
    }

    /// <summary>
    /// Represents a variable reference node and the graph type it is referenced to be used for.
    /// </summary>
    public class VariableUsage
    {
        /// <summary>
        /// Returns a variable reference node.
        /// </summary>
        public VariableReference Node { get; }
        /// <summary>
        /// Returns a graph type.
        /// </summary>
        public IGraphType Type { get; }

        /// <summary>
        /// Initializes a new instance with the specified parameters.
        /// </summary>
        /// <param name="node">A variable reference node.</param>
        /// <param name="type">A graph type.</param>
        public VariableUsage(VariableReference node, IGraphType type)
        {
            Node = node;
            Type = type;
        }
    }
}<|MERGE_RESOLUTION|>--- conflicted
+++ resolved
@@ -41,21 +41,15 @@
         /// <inheritdoc/>
         public IDictionary<string, object> UserContext { get; set; }
 
-<<<<<<< HEAD
+        /// <summary>
+        /// Returns a list of validation errors for this document.
+        /// </summary>
         public IEnumerable<ValidationError> Errors => (IEnumerable<ValidationError>)_errors ?? Array.Empty<ValidationError>();
 
+        /// <summary>
+        /// Returns <see langword="true"/> if there are any validation errors for this document.
+        /// </summary>
         public bool HasErrors => _errors?.Count > 0;
-=======
-        /// <summary>
-        /// Returns a list of validation errors for this document.
-        /// </summary>
-        public IEnumerable<ValidationError> Errors => _errors;
-
-        /// <summary>
-        /// Returns <see langword="true"/> if there are any validation errors for this document.
-        /// </summary>
-        public bool HasErrors => _errors.Count > 0;
->>>>>>> a8e73c6d
 
         /// <inheritdoc cref="ExecutionOptions.Inputs"/>
         public Inputs Inputs { get; set; }
