namespace GraphQL.Language.AST
{
    /// <summary>
    /// Represents a value node that represents a reference to a variable within a document.
    /// </summary>
    public class VariableReference : AbstractNode, IValue
    {
        /// <summary>
        /// Initializes a new instance with the specified <see cref="NameNode"/> containing the name of the variable being referenced.
        /// </summary>
        public VariableReference(NameNode name)
        {
            Name = name.Name;
            NameNode = name;
        }

        object IValue.Value => Name;

        /// <summary>
        /// Returns the name of the variable being referenced.
        /// </summary>
        public string Name { get; }

        /// <summary>
        /// Returns a <see cref="NameNode"/> containing the name of the variable being referenced.
        /// </summary>
        public NameNode NameNode { get; }

        /// <inheritdoc/>
        public override string ToString() => $"VariableReference{{name={Name}}}";
<<<<<<< HEAD
=======

        /// <summary>
        /// Compares this instance to another instance by comparing the name of the variable that is referenced.
        /// </summary>
        protected bool Equals(VariableReference other)
        {
            return string.Equals(Name, other.Name, StringComparison.InvariantCulture);
        }

        /// <inheritdoc/>
        public override bool IsEqualTo(INode obj)
        {
            if (obj is null)
                return false;
            if (ReferenceEquals(this, obj))
                return true;
            if (obj.GetType() != GetType())
                return false;
            return Equals((VariableReference)obj);
        }
>>>>>>> 4b751c04
    }
}<|MERGE_RESOLUTION|>--- conflicted
+++ resolved
@@ -28,28 +28,5 @@
 
         /// <inheritdoc/>
         public override string ToString() => $"VariableReference{{name={Name}}}";
-<<<<<<< HEAD
-=======
-
-        /// <summary>
-        /// Compares this instance to another instance by comparing the name of the variable that is referenced.
-        /// </summary>
-        protected bool Equals(VariableReference other)
-        {
-            return string.Equals(Name, other.Name, StringComparison.InvariantCulture);
-        }
-
-        /// <inheritdoc/>
-        public override bool IsEqualTo(INode obj)
-        {
-            if (obj is null)
-                return false;
-            if (ReferenceEquals(this, obj))
-                return true;
-            if (obj.GetType() != GetType())
-                return false;
-            return Equals((VariableReference)obj);
-        }
->>>>>>> 4b751c04
     }
 }