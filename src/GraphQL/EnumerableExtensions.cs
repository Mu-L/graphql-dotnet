--- conflicted
+++ resolved
@@ -35,23 +35,5 @@
                 action(item);
             }
         }
-<<<<<<< HEAD
-=======
-
-        /// <summary>
-        /// Performs the indicated action on each key-value pair.
-        /// </summary>
-        /// <param name="items">The dictionary of items to act on.</param>
-        /// <param name="action">The action to be performed.</param>
-        /// <remarks>If an exception occurs, the action will not be performed on the remaining items.</remarks>
-        [Obsolete]
-        public static void Apply(this System.Collections.IDictionary items, Action<object, object> action)
-        {
-            foreach (object key in items.Keys)
-            {
-                action(key, items[key]);
-            }
-        }
->>>>>>> a8e73c6d
     }
 }