using GraphQL.Types;
using GraphQLParser.AST;

namespace GraphQL.Utilities
{
    internal static class SchemaBuilderExtensions
    {
        private const string AST_METAFIELD = "__AST_MetaField__"; // TODO: possible remove
        private const string EXTENSION_AST_METAFIELD = "__EXTENSION_AST_MetaField__"; // TODO: possible remove

        public static bool IsExtensionType(this IMetadataReader type)
        {
            return type.HasExtensionAstTypes()
                && !type.AstTypeHasFields();
        }

        public static bool AstTypeHasFields(this IMetadataReader type)
        {
            return GetAstType<ASTNode>(type) switch
            {
                GraphQLObjectTypeDefinition otd => otd.Fields?.Any() ?? false,
                GraphQLInterfaceTypeDefinition itd => itd.Fields?.Any() ?? false,
                _ => false
            };
        }

        public static T? GetAstType<T>(this IMetadataReader type) where T : class // TODO: possible remove
        {
            return type.GetMetadata<T>(AST_METAFIELD);
        }

        public static TMetadataProvider SetAstType<TMetadataProvider>(this TMetadataProvider provider, ASTNode node) // TODO: possible remove
            where TMetadataProvider : IMetadataWriter

        {
            provider.WithMetadata(AST_METAFIELD, node); //TODO: remove?

            if (node is IHasDirectivesNode ast)
                provider.CopyDirectivesFrom(ast);

            return provider;
        }

        public static TMetadataProvider CopyDirectivesFrom<TMetadataProvider>(this TMetadataProvider provider, IHasDirectivesNode node)
            where TMetadataProvider : IProvideMetadata
        {
            if (node.Directives?.Count > 0)
            {
                foreach (var directive in node.Directives)
                {
                    provider.ApplyDirective(directive!.Name.StringValue, d => //ISSUE:allocation
                    {
                        if (directive.Arguments?.Count > 0)
                        {
                            foreach (var arg in directive.Arguments)
                                d.AddArgument(new DirectiveArgument(arg.Name.StringValue) { Value = arg.Value.ParseAnyLiteral() }); //ISSUE:allocation
                        }
                    });
                }
            }
            return provider;
        }

        public static bool HasExtensionAstTypes(this IMetadataReader type)
        {
            return type.HasMetadata(EXTENSION_AST_METAFIELD) && GetExtensionAstTypes(type).Count > 0;
        }

<<<<<<< HEAD
        public static void AddExtensionAstType<T>(this IMetadataWriter type, T astType) where T : ASTNode
=======
        public static void AddExtensionAstType<T>(this IProvideMetadata type, T astType)
            where T : ASTNode
>>>>>>> 8c9c147c
        {
            var types = GetExtensionAstTypes(type.MetadataReader);
            types.Add(astType);
            type.Metadata[EXTENSION_AST_METAFIELD] = types;

            if (astType is IHasDirectivesNode ast)
                type.CopyDirectivesFrom(ast);
        }

        public static List<ASTNode> GetExtensionAstTypes(this IMetadataReader type)
        {
            return type.GetMetadata(EXTENSION_AST_METAFIELD, () => new List<ASTNode>())!;
        }

        public static IEnumerable<GraphQLDirective> GetExtensionDirectives<T>(this IMetadataReader type) where T : ASTNode
        {
            var types = type.GetExtensionAstTypes().OfType<IHasDirectivesNode>().Where(n => n.Directives != null);
            return types.SelectMany(x => x.Directives!);
        }
    }
}<|MERGE_RESOLUTION|>--- conflicted
+++ resolved
@@ -66,12 +66,7 @@
             return type.HasMetadata(EXTENSION_AST_METAFIELD) && GetExtensionAstTypes(type).Count > 0;
         }
 
-<<<<<<< HEAD
         public static void AddExtensionAstType<T>(this IMetadataWriter type, T astType) where T : ASTNode
-=======
-        public static void AddExtensionAstType<T>(this IProvideMetadata type, T astType)
-            where T : ASTNode
->>>>>>> 8c9c147c
         {
             var types = GetExtensionAstTypes(type.MetadataReader);
             types.Add(astType);
