using System.Collections.Concurrent;
using System.Reflection;
using GraphQL.Types;
using GraphQL.Utilities;

namespace GraphQL;

/// <summary>
/// Allows additional configuration to be applied to a type, field or query argument definition.
/// </summary>
[AttributeUsage(AttributeTargets.Class | AttributeTargets.Struct | AttributeTargets.Method | AttributeTargets.Property | AttributeTargets.Field | AttributeTargets.Parameter, AllowMultiple = true)]
public abstract class GraphQLAttribute : Attribute
{
    /// <summary>
    /// Updates the properties of the specified <see cref="TypeConfig"/> as necessary.
    /// </summary>
    public virtual void Modify(TypeConfig type)
    {
    }

    /// <summary>
    /// Updates the properties of the specified <see cref="FieldConfig"/> as necessary.
    /// </summary>
    public virtual void Modify(FieldConfig field)
    {
    }

    /// <summary>
    /// Updates the properties of the specified <see cref="IGraphType"/> as necessary.
    /// </summary>
    public virtual void Modify(IGraphType graphType)
    {
    }

    /// <summary>
    /// Updates the properties of the specified <see cref="EnumValueDefinition"/> as necessary.
    /// </summary>
    public virtual void Modify(EnumValueDefinition enumValueDefinition)
    {
    }

    /// <summary>
    /// Updates the properties of the specified <see cref="FieldType"/> as necessary.
    /// </summary>
    /// <param name="fieldType">The <see cref="FieldType"/> to update.</param>
    /// <param name="isInputType">Indicates if the graph type containing this field is an input type.</param>
    public virtual void Modify(FieldType fieldType, bool isInputType)
    {
    }

<<<<<<< HEAD
    /// <summary>
    /// Updates the properties of the specified <see cref="TypeInformation"/> as necessary.
    /// </summary>
    public virtual void Modify(TypeInformation typeInformation)
    {
    }
=======
        /// <summary>
        /// Updates the properties of the specified <see cref="FieldType"/> as necessary
        /// when adding a field to a graph type. Typically you should use <see cref="Modify(FieldType, bool)"/>
        /// instead of this method unless you need the additional properties exposed in this method.
        /// </summary>
        /// <param name="graphType">The <see cref="IGraphType"/> the field will be added to.</param>
        /// <param name="fieldType">The <see cref="FieldType"/> to update.</param>
        /// <param name="memberInfo">The <see cref="MemberInfo"/> that the field was generated from.</param>
        /// <param name="isInputType">Indicates if the graph type containing this field is an input type.</param>
        /// <param name="ignore">Indicates that the field should not be added to the graph type.</param>
        public virtual void Modify(IGraphType graphType, MemberInfo memberInfo, FieldType fieldType, bool isInputType, ref bool ignore)
        {
        }

        /// <summary>
        /// Updates the properties of the specified <see cref="TypeInformation"/> as necessary.
        /// </summary>
        public virtual void Modify(TypeInformation typeInformation)
        {
        }
>>>>>>> 453c2a03

    private static readonly MethodInfo _modifyMethod = typeof(GraphQLAttribute)
        .GetMethods(BindingFlags.Instance | BindingFlags.Public)
        .Where(x => x.Name == nameof(GraphQLAttribute.Modify) && x.IsGenericMethod)
        .Single();
    private static readonly ConcurrentDictionary<Type, MethodInfo> _typedModifyMethods = new();

    /// <summary>
    /// Updates the properties of the specified <see cref="ArgumentInformation"/> as necessary.
    /// </summary>
    public virtual void Modify(ArgumentInformation argumentInformation)
    {
        var typedMethod = _typedModifyMethods.GetOrAdd(
            argumentInformation.ParameterInfo.ParameterType,
            type => _modifyMethod.MakeGenericMethod(type));
        var func = (Action<ArgumentInformation>)typedMethod.CreateDelegate(typeof(Action<ArgumentInformation>), this);
        func(argumentInformation);
    }

    /// <summary>
    /// Updates the properties of the specified <see cref="ArgumentInformation"/> as necessary.
    /// <typeparamref name="TParameterType"/> represents the return type of the parameter.
    /// </summary>
    public virtual void Modify<TParameterType>(ArgumentInformation argumentInformation)
    {
    }

    /// <summary>
    /// Updates the properties of the specified <see cref="QueryArgument"/> as necessary.
    /// </summary>
    public virtual void Modify(QueryArgument queryArgument)
    {
    }

    /// <summary>
    /// Determines if a specified member should be included during automatic generation
    /// of a graph type from a CLR type.
    /// <br/><br/>
    /// When called for enumeration values, <paramref name="isInputType"/> is <see langword="null"/>.
    /// </summary>
    public virtual bool ShouldInclude(MemberInfo memberInfo, bool? isInputType) => true;

    /// <summary>
    /// Determines the order in which GraphQL attributes are applied to the graph type, field type, or parameter definition.
    /// Attributes with the lowest <see cref="Priority"/> value are applied first.
    /// The default priority is 1.
    /// </summary>
    public virtual float Priority => 1.0f;
}<|MERGE_RESOLUTION|>--- conflicted
+++ resolved
@@ -48,35 +48,26 @@
     {
     }
 
-<<<<<<< HEAD
+    /// <summary>
+    /// Updates the properties of the specified <see cref="FieldType"/> as necessary
+    /// when adding a field to a graph type. Typically you should use <see cref="Modify(FieldType, bool)"/>
+    /// instead of this method unless you need the additional properties exposed in this method.
+    /// </summary>
+    /// <param name="graphType">The <see cref="IGraphType"/> the field will be added to.</param>
+    /// <param name="fieldType">The <see cref="FieldType"/> to update.</param>
+    /// <param name="memberInfo">The <see cref="MemberInfo"/> that the field was generated from.</param>
+    /// <param name="isInputType">Indicates if the graph type containing this field is an input type.</param>
+    /// <param name="ignore">Indicates that the field should not be added to the graph type.</param>
+    public virtual void Modify(IGraphType graphType, MemberInfo memberInfo, FieldType fieldType, bool isInputType, ref bool ignore)
+    {
+    }
+
     /// <summary>
     /// Updates the properties of the specified <see cref="TypeInformation"/> as necessary.
     /// </summary>
     public virtual void Modify(TypeInformation typeInformation)
     {
     }
-=======
-        /// <summary>
-        /// Updates the properties of the specified <see cref="FieldType"/> as necessary
-        /// when adding a field to a graph type. Typically you should use <see cref="Modify(FieldType, bool)"/>
-        /// instead of this method unless you need the additional properties exposed in this method.
-        /// </summary>
-        /// <param name="graphType">The <see cref="IGraphType"/> the field will be added to.</param>
-        /// <param name="fieldType">The <see cref="FieldType"/> to update.</param>
-        /// <param name="memberInfo">The <see cref="MemberInfo"/> that the field was generated from.</param>
-        /// <param name="isInputType">Indicates if the graph type containing this field is an input type.</param>
-        /// <param name="ignore">Indicates that the field should not be added to the graph type.</param>
-        public virtual void Modify(IGraphType graphType, MemberInfo memberInfo, FieldType fieldType, bool isInputType, ref bool ignore)
-        {
-        }
-
-        /// <summary>
-        /// Updates the properties of the specified <see cref="TypeInformation"/> as necessary.
-        /// </summary>
-        public virtual void Modify(TypeInformation typeInformation)
-        {
-        }
->>>>>>> 453c2a03
 
     private static readonly MethodInfo _modifyMethod = typeof(GraphQLAttribute)
         .GetMethods(BindingFlags.Instance | BindingFlags.Public)
