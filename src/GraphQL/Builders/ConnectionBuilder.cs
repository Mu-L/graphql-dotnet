--- conflicted
+++ resolved
@@ -92,11 +92,7 @@
     /// Builds a connection field for graphs that have the specified source type.
     /// </summary>
     // TODO: Remove in v5
-<<<<<<< HEAD
-    public class ConnectionBuilder<TSourceType> : IMetadataWriter
-=======
-    public class ConnectionBuilder<[NotAGraphType] TSourceType>
->>>>>>> 9532ab6e
+    public class ConnectionBuilder<[NotAGraphType] TSourceType> : IMetadataWriter
     {
         internal const string PAGE_SIZE_METADATA_KEY = "__ConnectionBuilder_PageSize";
 
