using System.Collections.ObjectModel;
using GraphQL.Types;
using GraphQL.Validation;
using GraphQLParser.AST;

namespace GraphQL.Execution
{
    /// <summary>
    /// Provides helper methods for document execution.
    /// </summary>
    public static class ExecutionHelper
    {
        private static readonly IDictionary<string, ArgumentValue> _emptyDirectiveArguments = new ReadOnlyDictionary<string, ArgumentValue>(new Dictionary<string, ArgumentValue>());

        /// <summary>
        /// Returns a dictionary of directives with their arguments values for a node (field, fragment spread, inline fragment).
        /// Values will be retrieved from literals or variables as specified by the document.
        /// </summary>
        public static IDictionary<string, DirectiveInfo>? GetDirectives(IHasDirectivesNode node, Variables? variables, ISchema schema, GraphQLDocument document)
        {
            if (node.Directives == null || node.Directives.Count == 0)
                return null;

            Dictionary<string, DirectiveInfo>? directives = null;

            foreach (var dir in node.Directives.Items)
            {
                var dirDefinition = schema.Directives.Find(dir.Name);

                // KnownDirectivesInAllowedLocations validation rule should handle unknown directives, so
                // if someone purposely removed the validation rule, it would ignore unknown directives
                // while executing the request
                if (dirDefinition == null)
                    continue;

                (directives ??= new())[dirDefinition.Name] = new DirectiveInfo(
                    dirDefinition,
                    GetArguments(dirDefinition.Arguments, dir.Arguments, variables, document, (ASTNode)node, dir) ?? _emptyDirectiveArguments);
            }

            return directives;
        }

        /// <summary>
        /// Returns a dictionary of arguments and their values for a field or directive.
        /// Values will be retrieved from literals or variables as specified by the document.
        /// </summary>
        public static Dictionary<string, ArgumentValue>? GetArguments(QueryArguments? definitionArguments, GraphQLArguments? astArguments, Variables? variables, GraphQLDocument document, ASTNode fieldOrFragmentSpread, GraphQLDirective? directive)
        {
            if (definitionArguments == null || definitionArguments.Count == 0)
                return null;

            var values = new Dictionary<string, ArgumentValue>(definitionArguments.Count);

            foreach (var arg in definitionArguments.List!)
            {
                GraphQLArgument? argNode = null;
                if (astArguments != null)
                {
                    foreach (var node in astArguments)
                    {
                        if (node.Name.Value.Equals(arg.Name))
                        {
                            argNode = node;
                        }
                    }
                }
                var value = argNode?.Value;
                var type = arg.ResolvedType!;

                values[arg.Name] = CoerceValue(type, value, new CoerceValueContext
                {
                    Argument = argNode,
                    Document = document,
                    Directive = directive,
                    ParentNode = fieldOrFragmentSpread,
                    Variables = variables,
                }, arg.DefaultValue);
            }

            return values;
        }

        internal readonly ref struct CoerceValueContext
        {
            public GraphQLDocument? Document { get; init; }
            /// <summary>
            /// This is typically either a field, a fragment spread, or variable definition.
            /// </summary>
            public ASTNode? ParentNode { get; init; }
            public GraphQLDirective? Directive { get; init; }
            public GraphQLArgument? Argument { get; init; }
            public Variables? Variables { get; init; }
        }

        /// <summary>
        /// Coerces a literal value to a compatible .NET type for the variable's graph type.
        /// Typically this is a value for a field argument or default value for a variable.
        /// Exceptions thrown by scalars are passed through.
        /// </summary>
        public static ArgumentValue CoerceValue(IGraphType type, GraphQLValue? input, Variables? variables = null, object? fieldDefault = null)
            => CoerceValue(type, input, new CoerceValueContext { Variables = variables }, fieldDefault);

        /// <summary>
        /// Coerces a literal value to a compatible .NET type for the variable's graph type.
        /// Typically this is a value for a field argument or default value for a variable.
        /// Exceptions thrown by scalars are wrapped in <see cref="InvalidLiteralError"/>
        /// if <see cref="CoerceValueContext.Document"/> and <see cref="CoerceValueContext.ParentNode"/> are set.
        /// </summary>
        internal static ArgumentValue CoerceValue(IGraphType type, GraphQLValue? input, CoerceValueContext context, object? fieldDefault = null)
        {
            if (type == null)
                throw new ArgumentNullException(nameof(type));

            if (type is NonNullGraphType nonNull)
            {
                // validation rules have verified that this is not null; if the validation rule was not executed, it
                // is assumed that the caller does not wish this check to be executed
                return CoerceValue(nonNull.ResolvedType!, input, context, fieldDefault);
            }

            if (input == null)
            {
                return new ArgumentValue(fieldDefault, ArgumentSource.FieldDefault);
            }

            if (input is GraphQLVariable variable)
            {
<<<<<<< HEAD
                if (context.Variables == null)
                    return new ArgumentValue(fieldDefault, ArgumentSource.FieldDefault);

                var found = context.Variables.ValueFor(variable.Name, out var ret);
                return found ? ret : new ArgumentValue(fieldDefault, ArgumentSource.FieldDefault);
=======
                var v = variables?.Find(variable.Name);
                if (v != null && (v.IsDefault || v.ValueSpecified))
                {
                    // get the variable value
                    var value = v.Value;

                    // wrap list if necessary
                    // todo: v.Definition != null for backwards compatibility for 7.x; remove in 8.x
                    if (value != null && v.Definition != null && !IsASTListType(v.Definition.Type))
                    {
                        //---THE FOLLOWING CODE CRASHES THE .NET 7.0.304 COMPILER
                        //
                        //while (type is ListGraphType listType2)
                        //{
                        //    value = new object?[] { value };
                        //    type = listType2.ResolvedType!;
                        //}
                        //
                        //---SO INSTEAD WE HAVE:
                        while (WrapType(ref type, ref value))
                        {
                        }

                        static bool WrapType(ref IGraphType type, ref object? value)
                        {
                            if (type is ListGraphType listType)
                            {
                                value = new object?[] { value };
                                type = listType.ResolvedType!;
                                return true;
                            }
                            return false;
                        }
                        //-----
                    }

                    // return the variable
                    return new ArgumentValue(value, v.IsDefault ? ArgumentSource.VariableDefault : ArgumentSource.Variable);

                    static bool IsASTListType(GraphQLType type)
                        => type is GraphQLListType || (type is GraphQLNonNullType nonNullType && nonNullType.Type is GraphQLListType);
                }
                else
                {
                    return new ArgumentValue(fieldDefault, ArgumentSource.FieldDefault);
                }
>>>>>>> 4438030c
            }

            if (type is ScalarGraphType scalarType)
            {
                try
                {
                    return new ArgumentValue(scalarType.ParseLiteral(input), ArgumentSource.Literal);
                }
                catch (Exception ex) when (context.Document != null && context.ParentNode != null)
                {
                    throw new InvalidLiteralError(context.Document, context.ParentNode, context.Directive, context.Argument, input, ex);
                }
            }

            if (input is GraphQLNullValue)
            {
                return ArgumentValue.NullLiteral;
            }

            if (type is ListGraphType listType)
            {
                var listItemType = listType.ResolvedType!;

                if (input is GraphQLListValue list)
                {
                    var count = list.Values?.Count ?? 0;
                    if (count == 0)
                        return new ArgumentValue(Array.Empty<object>(), ArgumentSource.Literal);

                    var values = new object?[count];
                    for (int i = 0; i < count; ++i)
                        values[i] = CoerceValue(listItemType, list.Values![i], context).Value;
                    return new ArgumentValue(values, ArgumentSource.Literal);
                }
                else
                {
                    return new ArgumentValue(new[] { CoerceValue(listItemType, input, context).Value }, ArgumentSource.Literal);
                }
            }

            if (type is IInputObjectGraphType inputObjectGraphType)
            {
                if (input is not GraphQLObjectValue objectValue)
                {
                    if (context.Document != null && context.ParentNode != null)
                    {
                        throw new InvalidLiteralError(context.Document, context.ParentNode, context.Directive, context.Argument, input,
                            $"Expected object value for '{inputObjectGraphType.Name}', found not an object '{input.Print()}'.");
                    }
                    else
                    {
                        throw new ArgumentOutOfRangeException(nameof(input), $"Expected object value for '{inputObjectGraphType.Name}', found not an object '{input.Print()}'.");
                    }
                }

                var obj = new Dictionary<string, object?>();

                foreach (var field in inputObjectGraphType.Fields.List)
                {
                    // https://spec.graphql.org/October2021/#sec-Input-Objects
                    var objectField = objectValue.Field(field.Name);
                    if (objectField != null)
                    {
                        // Rules covered:

                        // If a literal value is provided for an input object field, an entry in the coerced unordered map is
                        // given the result of coercing that value according to the input coercion rules for the type of that field.

                        // If a variable is provided for an input object field, the runtime value of that variable must be used.
                        // If the runtime value is null and the field type is non‐null, a field error must be thrown.
                        // If no runtime value is provided, the variable definition’s default value should be used.
                        // If the variable definition does not provide a default value, the input object field definition’s
                        // default value should be used.

<<<<<<< HEAD
                        // so: do not pass the field's default value to this method, since the field was specified
                        obj[field.Name] = CoerceValue(field.ResolvedType!, objectField.Value, context).Value;
=======
                        var value = CoerceValue(field.ResolvedType!, objectField.Value, variables, field.DefaultValue);
                        // when a optional variable is specified for the input field, and the variable is not defined, and
                        //   when there is no default value specified for the input field, then do not add the entry to the
                        //   unordered map.
                        if (value.Source != ArgumentSource.FieldDefault || value.Value != null)
                            obj[field.Name] = value.Value;
>>>>>>> 4438030c
                    }
                    else if (field.DefaultValue != null)
                    {
                        // If no value is provided for a defined input object field and that field definition provides a default value,
                        // the default value should be used.
                        obj[field.Name] = field.DefaultValue;
                    }
                    // Otherwise, if the field is not required, then no entry is added to the coerced unordered map.

                    // Covered by validation rules:
                    // If no default value is provided and the input object field’s type is non‐null, an error should be
                    // thrown.
                }

                try
                {
                    return new ArgumentValue(inputObjectGraphType.ParseDictionary(obj), ArgumentSource.Literal);
                }
                catch (Exception ex) when (context.Document != null && context.ParentNode != null)
                {
                    throw new InvalidLiteralError(context.Document, context.ParentNode, context.Directive, context.Argument, input, ex);
                }
            }

            throw new ArgumentOutOfRangeException(nameof(input), $"Unknown type of input object '{type.GetType()}'");
        }
    }
}<|MERGE_RESOLUTION|>--- conflicted
+++ resolved
@@ -126,14 +126,7 @@
 
             if (input is GraphQLVariable variable)
             {
-<<<<<<< HEAD
-                if (context.Variables == null)
-                    return new ArgumentValue(fieldDefault, ArgumentSource.FieldDefault);
-
-                var found = context.Variables.ValueFor(variable.Name, out var ret);
-                return found ? ret : new ArgumentValue(fieldDefault, ArgumentSource.FieldDefault);
-=======
-                var v = variables?.Find(variable.Name);
+                var v = context.Variables?.Find(variable.Name);
                 if (v != null && (v.IsDefault || v.ValueSpecified))
                 {
                     // get the variable value
@@ -179,7 +172,6 @@
                 {
                     return new ArgumentValue(fieldDefault, ArgumentSource.FieldDefault);
                 }
->>>>>>> 4438030c
             }
 
             if (type is ScalarGraphType scalarType)
@@ -254,17 +246,12 @@
                         // If the variable definition does not provide a default value, the input object field definition’s
                         // default value should be used.
 
-<<<<<<< HEAD
-                        // so: do not pass the field's default value to this method, since the field was specified
-                        obj[field.Name] = CoerceValue(field.ResolvedType!, objectField.Value, context).Value;
-=======
-                        var value = CoerceValue(field.ResolvedType!, objectField.Value, variables, field.DefaultValue);
+                        var value = CoerceValue(field.ResolvedType!, objectField.Value, context, field.DefaultValue);
                         // when a optional variable is specified for the input field, and the variable is not defined, and
                         //   when there is no default value specified for the input field, then do not add the entry to the
                         //   unordered map.
                         if (value.Source != ArgumentSource.FieldDefault || value.Value != null)
                             obj[field.Name] = value.Value;
->>>>>>> 4438030c
                     }
                     else if (field.DefaultValue != null)
                     {
