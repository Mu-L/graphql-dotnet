using System.Linq.Expressions;
using GraphQL.Builders;
using GraphQL.Resolvers;
using GraphQL.Types.Relay;
using GraphQL.Utilities;
using GraphQLParser;

namespace GraphQL.Types;

/// <summary>
/// Represents a default base class for all complex (that is, having their own properties) input and output graph types.
/// </summary>
public abstract class ComplexGraphType<[NotAGraphType] TSourceType> : GraphType, IComplexGraphType
{
    internal const string ORIGINAL_EXPRESSION_PROPERTY_NAME = nameof(ORIGINAL_EXPRESSION_PROPERTY_NAME);

    /// <inheritdoc/>
    protected ComplexGraphType()
        : this(null)
    {
    }

    internal ComplexGraphType(ComplexGraphType<TSourceType>? cloneFrom)
        : base(cloneFrom)
    {
        if (cloneFrom == null)
        {
            if (typeof(IGraphType).IsAssignableFrom(typeof(TSourceType)) && GetType() != typeof(Introspection.__Type))
                throw new InvalidOperationException($"Cannot use graph type '{typeof(TSourceType).Name}' as a model for graph type '{GetType().Name}'. Please use a model rather than a graph type for {nameof(TSourceType)}.");

            Description ??= typeof(TSourceType).Description();
            DeprecationReason ??= typeof(TSourceType).ObsoleteMessage();
            return;
        }

        Description = cloneFrom.Description;
        DeprecationReason = cloneFrom.DeprecationReason;

        foreach (var f in cloneFrom.Fields.List)
        {
            var field = new FieldType()
            {
                Name = f.Name,
                DeprecationReason = f.DeprecationReason,
                DefaultValue = f.DefaultValue,
                Description = f.Description,
                Resolver = f.Resolver,
                StreamResolver = f.StreamResolver,
                Type = f.Type,
            };
            f.CopyMetadataTo(field);
            if (f.ResolvedType != null)
                throw new InvalidOperationException("Cannot clone field when ResolvedType is set.");

            if (f.Arguments?.List != null && f.Arguments.List.Count > 0)
            {
                var args = new QueryArguments();
                foreach (var a in f.Arguments.List)
                {
                    var arg = new QueryArgument(a.Type!)
                    {
                        Name = a.Name,
                        Description = a.Description,
                        DefaultValue = a.DefaultValue,
                        DeprecationReason = a.DeprecationReason,
                    };
                    a.CopyMetadataTo(arg);
                    args.Add(arg);
                }
                field.Arguments = args;
            }

            Fields.Add(field);
        }
    }

    /// <inheritdoc/>
    public TypeFields Fields { get; } = new();

    /// <inheritdoc/>
    public bool HasField(string name)
    {
        if (string.IsNullOrWhiteSpace(name))
            return false;

        // DO NOT USE LINQ ON HOT PATH
        foreach (var field in Fields.List)
        {
            if (string.Equals(field.Name, name, StringComparison.Ordinal))
                return true;
        }

        return false;
    }

    /// <inheritdoc/>
    public FieldType? GetField(ROM name)
    {
        // DO NOT USE LINQ ON HOT PATH
        foreach (var field in Fields.List)
        {
            if (field.Name == name)
                return field;
        }

        return null;
    }

    /// <inheritdoc/>
    public virtual FieldType AddField(FieldType fieldType)
    {
        if (fieldType == null)
            throw new ArgumentNullException(nameof(fieldType));

        NameValidator.ValidateNameNotNull(fieldType.Name, NamedElement.Field);

        if (!fieldType.ResolvedType.IsGraphQLTypeReference())
        {
            if (this is IInputObjectGraphType)
            {
                if (fieldType.ResolvedType != null ? fieldType.ResolvedType.IsInputType() == false : fieldType.Type?.IsInputType() == false)
                    throw new ArgumentOutOfRangeException(nameof(fieldType),
                        $"Input type '{Name ?? GetType().GetFriendlyName()}' can have fields only of input types: ScalarGraphType, EnumerationGraphType or IInputObjectGraphType. Field '{fieldType.Name}' has an output type.");
            }
            else
            {
                if (fieldType.ResolvedType != null ? fieldType.ResolvedType.IsOutputType() == false : fieldType.Type?.IsOutputType() == false)
                    throw new ArgumentOutOfRangeException(nameof(fieldType),
                        $"Output type '{Name ?? GetType().GetFriendlyName()}' can have fields only of output types: ScalarGraphType, ObjectGraphType, InterfaceGraphType, UnionGraphType or EnumerationGraphType. Field '{fieldType.Name}' has an input type.");
            }
        }

        if (HasField(fieldType.Name))
        {
            throw new ArgumentOutOfRangeException(nameof(fieldType),
                $"A field with the name '{fieldType.Name}' is already registered for GraphType '{Name ?? GetType().Name}'");
        }

        if (fieldType.ResolvedType == null)
        {
            if (fieldType.Type == null)
            {
                throw new ArgumentOutOfRangeException(nameof(fieldType),
                    $"The declared field '{fieldType.Name ?? fieldType.GetType().GetFriendlyName()}' on '{Name ?? GetType().GetFriendlyName()}' requires a field '{nameof(fieldType.Type)}' when no '{nameof(fieldType.ResolvedType)}' is provided.");
            }
            else if (!fieldType.Type.IsGraphType())
            {
                throw new ArgumentOutOfRangeException(nameof(fieldType),
                    $"The declared Field type '{fieldType.Type.Name}' should derive from GraphType.");
            }
        }

        Fields.Add(fieldType);

        return fieldType;
    }

    /// <summary>
    /// Creates a field builder used by Field() methods.
    /// </summary>
    [Obsolete("Please use the overload that accepts the name as the first argument.")]
    protected virtual FieldBuilder<TSourceType, TReturnType> CreateBuilder<[NotAGraphType] TReturnType>([DynamicallyAccessedMembers(DynamicallyAccessedMemberTypes.PublicConstructors)] Type type)
    {
        return FieldBuilder<TSourceType, TReturnType>.Create(type);
    }

    /// <summary>
    /// Creates a field builder used by Field() methods.
    /// </summary>
    protected virtual FieldBuilder<TSourceType, TReturnType> CreateBuilder<[NotAGraphType] TReturnType>(string name, [DynamicallyAccessedMembers(DynamicallyAccessedMemberTypes.PublicConstructors)] Type type)
    {
        return FieldBuilder<TSourceType, TReturnType>.Create(name, type);
    }

    /// <summary>
    /// Creates a field builder used by Field() methods.
    /// </summary>
    [Obsolete("Please use the overload that accepts the name as the first argument.")]
    protected virtual FieldBuilder<TSourceType, TReturnType> CreateBuilder<[NotAGraphType] TReturnType>(IGraphType type)
    {
        return FieldBuilder<TSourceType, TReturnType>.Create(type);
    }

    /// <summary>
    /// Creates a field builder used by Field() methods.
    /// </summary>
    protected virtual FieldBuilder<TSourceType, TReturnType> CreateBuilder<[NotAGraphType] TReturnType>(string name, IGraphType type)
    {
        return FieldBuilder<TSourceType, TReturnType>.Create(name, type);
    }

    /// <summary>
    /// Adds a field with the specified properties to this graph type.
    /// </summary>
    /// <param name="type">The .NET type of the graph type of this field.</param>
    /// <param name="name">The name of the field.</param>
    /// <param name="description">The description of the field.</param>
    /// <param name="arguments">A list of arguments for the field.</param>
    /// <param name="resolve">A field resolver delegate. Only applicable to fields of output graph types. If not specified, <see cref="NameFieldResolver"/> will be used.</param>
    /// <param name="deprecationReason">The deprecation reason for the field. Applicable only for output graph types.</param>
    /// <returns>The newly added <see cref="FieldType"/> instance.</returns>
    [Obsolete("Please use one of the Field() methods returning FieldBuilder and the methods defined on it or just use AddField() method directly. This method may be removed in a future release. For now you can continue to use this API but we do not encourage this.")]
    public FieldType Field(
        [DynamicallyAccessedMembers(DynamicallyAccessedMemberTypes.PublicConstructors)] Type type,
        string name,
        string? description = null,
        QueryArguments? arguments = null,
        Func<IResolveFieldContext<TSourceType>, object?>? resolve = null,
        string? deprecationReason = null)
    {
        return AddField(new FieldType
        {
            Name = name,
            Description = description,
            DeprecationReason = deprecationReason,
            Type = type,
            Arguments = arguments,
            Resolver = resolve != null
                ? new FuncFieldResolver<TSourceType, object>(resolve)
                : null
        });
    }

    /// <summary>
    /// Adds a field with the specified properties to this graph type.
    /// </summary>
    /// <typeparam name="TGraphType">The .NET type of the graph type of this field.</typeparam>
    /// <param name="name">The name of the field.</param>
    /// <param name="description">The description of the field.</param>
    /// <param name="arguments">A list of arguments for the field.</param>
    /// <param name="resolve">A field resolver delegate. Only applicable to fields of output graph types. If not specified, <see cref="NameFieldResolver"/> will be used.</param>
    /// <param name="deprecationReason">The deprecation reason for the field. Applicable only for output graph types.</param>
    /// <returns>The newly added <see cref="FieldType"/> instance.</returns>
    [Obsolete("Please use one of the Field() methods returning FieldBuilder and the methods defined on it or just use AddField() method directly. This method may be removed in a future release. For now you can continue to use this API but we do not encourage this.")]
    public FieldType Field<[DynamicallyAccessedMembers(DynamicallyAccessedMemberTypes.PublicConstructors)] TGraphType>(
        string name,
        string? description = null,
        QueryArguments? arguments = null,
        Func<IResolveFieldContext<TSourceType>, object?>? resolve = null,
        string? deprecationReason = null)
        where TGraphType : IGraphType
    {
        return AddField(new FieldType
        {
            Name = name,
            Description = description,
            DeprecationReason = deprecationReason,
            Type = typeof(TGraphType),
            Arguments = arguments,
            Resolver = resolve != null
                ? new FuncFieldResolver<TSourceType, object>(resolve)
                : null
        });
    }

    /// <summary>
    /// Adds a field with the specified properties to this graph type.
    /// </summary>
    /// <typeparam name="TGraphType">The .NET type of the graph type of this field.</typeparam>
    /// <param name="name">The name of the field.</param>
    /// <param name="description">The description of the field.</param>
    /// <param name="arguments">A list of arguments for the field.</param>
    /// <param name="resolve">A field resolver delegate. Only applicable to fields of output graph types. If not specified, <see cref="NameFieldResolver"/> will be used.</param>
    /// <param name="deprecationReason">The deprecation reason for the field. Applicable only for output graph types.</param>
    /// <returns>The newly added <see cref="FieldType"/> instance.</returns>
    [Obsolete("Please use one of the Field() methods returning FieldBuilder and the methods defined on it or just use AddField() method directly. This method may be removed in a future release. For now you can continue to use this API but we do not encourage this.")]
    public FieldType FieldDelegate<[DynamicallyAccessedMembers(DynamicallyAccessedMemberTypes.PublicConstructors)] TGraphType>(
        string name,
        string? description = null,
        QueryArguments? arguments = null,
        Delegate? resolve = null,
        string? deprecationReason = null)
        where TGraphType : IGraphType
    {
        IFieldResolver? resolver = null;

        if (resolve != null)
        {
            // create an instance expression that points to the instance represented by the delegate
            // for instance, if the delegate represents obj.MyMethod,
            // then the lambda would be: _ => obj
            var param = Expression.Parameter(typeof(IResolveFieldContext), "context");
            var body = Expression.Constant(resolve.Target, resolve.Method.DeclaringType!);
            var lambda = Expression.Lambda(body, param);
            resolver = AutoRegisteringHelper.BuildFieldResolver(resolve.Method, null, null, lambda);
        }

        return AddField(new FieldType
        {
            Name = name,
            Description = description,
            DeprecationReason = deprecationReason,
            Type = typeof(TGraphType),
            Arguments = arguments,
            Resolver = resolver,
        });
    }

    /// <summary>
    /// Adds a field with the specified properties to this graph type.
    /// </summary>
    /// <param name="type">The .NET type of the graph type of this field.</param>
    /// <param name="name">The name of the field.</param>
    /// <param name="description">The description of the field.</param>
    /// <param name="arguments">A list of arguments for the field.</param>
    /// <param name="resolve">A field resolver delegate. Only applicable to fields of output graph types. If not specified, <see cref="NameFieldResolver"/> will be used.</param>
    /// <param name="deprecationReason">The deprecation reason for the field. Applicable only for output graph types.</param>
    /// <returns>The newly added <see cref="FieldType"/> instance.</returns>
    [Obsolete("Please use one of the Field() methods returning FieldBuilder and the methods defined on it or just use AddField() method directly. This method may be removed in a future release. For now you can continue to use this API but we do not encourage this.")]
    public FieldType FieldAsync(
        [DynamicallyAccessedMembers(DynamicallyAccessedMemberTypes.PublicConstructors)] Type type,
        string name,
        string? description = null,
        QueryArguments? arguments = null,
        Func<IResolveFieldContext<TSourceType>, Task<object?>>? resolve = null,
        string? deprecationReason = null)
    {
        return AddField(new FieldType
        {
            Name = name,
            Description = description,
            DeprecationReason = deprecationReason,
            Type = type,
            Arguments = arguments,
            Resolver = resolve != null
                ? new FuncFieldResolver<TSourceType, object>(context => new ValueTask<object?>(resolve(context)))
                : null
        });
    }

    /// <summary>
    /// Adds a field with the specified properties to this graph type.
    /// </summary>
    /// <typeparam name="TGraphType">The .NET type of the graph type of this field.</typeparam>
    /// <param name="name">The name of the field.</param>
    /// <param name="description">The description of the field.</param>
    /// <param name="arguments">A list of arguments for the field.</param>
    /// <param name="resolve">A field resolver delegate. Only applicable to fields of output graph types. If not specified, <see cref="NameFieldResolver"/> will be used.</param>
    /// <param name="deprecationReason">The deprecation reason for the field. Applicable only for output graph types.</param>
    /// <returns>The newly added <see cref="FieldType"/> instance.</returns>
    [Obsolete("Please use one of the Field() methods returning FieldBuilder and the methods defined on it or just use AddField() method directly. This method may be removed in a future release. For now you can continue to use this API but we do not encourage this.")]
    public FieldType FieldAsync<[DynamicallyAccessedMembers(DynamicallyAccessedMemberTypes.PublicConstructors)] TGraphType>(
        string name,
        string? description = null,
        QueryArguments? arguments = null,
        Func<IResolveFieldContext<TSourceType>, Task<object?>>? resolve = null,
        string? deprecationReason = null)
        where TGraphType : IGraphType
    {
        return AddField(new FieldType
        {
            Name = name,
            Description = description,
            DeprecationReason = deprecationReason,
            Type = typeof(TGraphType),
            Arguments = arguments,
            Resolver = resolve != null
                ? new FuncFieldResolver<TSourceType, object>(context => new ValueTask<object?>(resolve(context)))
                : null
        });
    }

    /// <summary>
    /// Adds a field with the specified properties to this graph type.
    /// </summary>
    /// <typeparam name="TGraphType">The .NET type of the graph type of this field.</typeparam>
    /// <typeparam name="TReturnType">The type of the return value of the field resolver delegate.</typeparam>
    /// <param name="name">The name of the field.</param>
    /// <param name="description">The description of the field.</param>
    /// <param name="arguments">A list of arguments for the field.</param>
    /// <param name="resolve">A field resolver delegate. Only applicable to fields of output graph types. If not specified, <see cref="NameFieldResolver"/> will be used.</param>
    /// <param name="deprecationReason">The deprecation reason for the field. Applicable only for output graph types.</param>
    /// <returns>The newly added <see cref="FieldType"/> instance.</returns>
    [Obsolete("Please use one of the Field() methods returning FieldBuilder and the methods defined on it or just use AddField() method directly. This method may be removed in a future release. For now you can continue to use this API but we do not encourage this.")]
    public FieldType FieldAsync<[DynamicallyAccessedMembers(DynamicallyAccessedMemberTypes.PublicConstructors)] TGraphType, [NotAGraphType] TReturnType>(
        string name,
        string? description = null,
        QueryArguments? arguments = null,
        Func<IResolveFieldContext<TSourceType>, Task<TReturnType?>>? resolve = null,
        string? deprecationReason = null)
        where TGraphType : IGraphType
    {
        return AddField(new FieldType
        {
            Name = name,
            Description = description,
            DeprecationReason = deprecationReason,
            Type = typeof(TGraphType),
            Arguments = arguments,
            Resolver = resolve != null
                ? new FuncFieldResolver<TSourceType, TReturnType>(context => new ValueTask<TReturnType?>(resolve(context)))
                : null
        });
    }

    /// <summary>
    /// Adds a subscription field with the specified properties to this graph type.
    /// </summary>
    /// <typeparam name="TGraphType">The .NET type of the graph type of this field.</typeparam>
    /// <param name="name">The name of the field.</param>
    /// <param name="description">The description of this field.</param>
    /// <param name="arguments">A list of arguments for the field.</param>
    /// <param name="resolve">A field resolver delegate. Data from an event stream is processed by this field resolver as the source before being passed to the field's children as the source. Typically this would be <c>context => context.Source</c>.</param>
    /// <param name="subscribe">A source stream resolver delegate.</param>
    /// <param name="deprecationReason">The deprecation reason for the field.</param>
    /// <returns>The newly added <see cref="FieldType"/> instance.</returns>
    [Obsolete("Please use one of the Field() methods returning FieldBuilder and the methods defined on it or just use AddField() method directly. This method may be removed in a future release. For now you can continue to use this API but we do not encourage this.")]
    public FieldType FieldSubscribe<[DynamicallyAccessedMembers(DynamicallyAccessedMemberTypes.PublicConstructors)] TGraphType>(
        string name,
        string? description = null,
        QueryArguments? arguments = null,
        Func<IResolveFieldContext<TSourceType>, object?>? resolve = null, // TODO: remove?
        Func<IResolveFieldContext, IObservable<object?>>? subscribe = null,
        string? deprecationReason = null)
        where TGraphType : IGraphType
    {
        return AddField(new FieldType
        {
            Name = name,
            Description = description,
            DeprecationReason = deprecationReason,
            Type = typeof(TGraphType),
            Arguments = arguments,
            Resolver = resolve != null
                ? new FuncFieldResolver<TSourceType, object>(resolve)
                : null,
            StreamResolver = subscribe != null
                ? new SourceStreamResolver<object>(subscribe)
                : null
        });
    }

    /// <summary>
    /// Adds a subscription field with the specified properties to this graph type.
    /// </summary>
    /// <typeparam name="TGraphType">The .NET type of the graph type of this field.</typeparam>
    /// <param name="name">The name of the field.</param>
    /// <param name="description">The description of this field.</param>
    /// <param name="arguments">A list of arguments for the field.</param>
    /// <param name="resolve">A field resolver delegate. Data from an event stream is processed by this field resolver as the source before being passed to the field's children as the source. Typically this would be <c>context => context.Source</c>.</param>
    /// <param name="subscribeAsync">A source stream resolver delegate.</param>
    /// <param name="deprecationReason">The deprecation reason for the field.</param>
    /// <returns>The newly added <see cref="FieldType"/> instance.</returns>
    [Obsolete("Please use one of the Field() methods returning FieldBuilder and the methods defined on it or just use AddField() method directly. This method may be removed in a future release. For now you can continue to use this API but we do not encourage this.")]
    public FieldType FieldSubscribeAsync<[DynamicallyAccessedMembers(DynamicallyAccessedMemberTypes.PublicConstructors)] TGraphType>(
        string name,
        string? description = null,
        QueryArguments? arguments = null,
        Func<IResolveFieldContext<TSourceType>, object?>? resolve = null, // TODO: remove?
        Func<IResolveFieldContext, Task<IObservable<object?>>>? subscribeAsync = null,
        string? deprecationReason = null)
        where TGraphType : IGraphType
    {
        return AddField(new FieldType
        {
            Name = name,
            Description = description,
            DeprecationReason = deprecationReason,
            Type = typeof(TGraphType),
            Arguments = arguments,
            Resolver = resolve != null
                ? new FuncFieldResolver<TSourceType, object>(resolve)
                : null,
            StreamResolver = subscribeAsync != null
                ? new SourceStreamResolver<object>(context => new ValueTask<IObservable<object?>>(subscribeAsync(context)))
                : null
        });
    }

    /// <summary>
    /// Adds a new field to the complex graph type and returns a builder for this newly added field.
    /// </summary>
    /// <typeparam name="TGraphType">The .NET type of the graph type of this field.</typeparam>
    /// <typeparam name="TReturnType">The return type of the field resolver.</typeparam>
    /// <param name="name">The name of the field.</param>
    public virtual FieldBuilder<TSourceType, TReturnType> Field<[DynamicallyAccessedMembers(DynamicallyAccessedMemberTypes.PublicConstructors)] TGraphType, [NotAGraphType] TReturnType>(string name)
        where TGraphType : IGraphType
    {
        var builder = CreateBuilder<TReturnType>(name, typeof(TGraphType));
        AddField(builder.FieldType);
        return builder;
    }

    /// <inheritdoc cref="Field{TGraphType, TReturnType}(string)"/>
    [Obsolete("Please call Field<TGraphType, TReturnType>(string name) instead.")]
    public virtual FieldBuilder<TSourceType, TReturnType> Field<TGraphType, [NotAGraphType] TReturnType>()
        where TGraphType : IGraphType
        => Field<TGraphType, TReturnType>("default");

    /// <inheritdoc cref="Field{TGraphType}(string)"/>
    [Obsolete("Please call Field<TGraphType>(string name) instead.")]
    public virtual FieldBuilder<TSourceType, object> Field<TGraphType>()
        where TGraphType : IGraphType
        => Field<TGraphType, object>("default");

    /// <summary>
    /// Adds a new field to the complex graph type and returns a builder for this newly added field.
    /// </summary>
    /// <typeparam name="TGraphType">The .NET type of the graph type of this field.</typeparam>
    /// <param name="name">The name of the field.</param>
    public virtual FieldBuilder<TSourceType, object> Field<TGraphType>(string name)
        where TGraphType : IGraphType
        => Field<TGraphType, object>(name);

    /// <summary>
    /// Adds a new field to the complex graph type and returns a builder for this newly added field.
    /// </summary>
    public virtual FieldBuilder<TSourceType, TReturnType> Field<[NotAGraphType] TReturnType>(string name, bool nullable = false)
    {
        Type type;

        try
        {
            type = typeof(TReturnType).GetGraphTypeFromType(nullable, this is IInputObjectGraphType ? TypeMappingMode.InputType : TypeMappingMode.OutputType);
        }
<<<<<<< HEAD
        catch (ArgumentOutOfRangeException exp)
=======

        /// <summary>
        /// Adds a new field to the complex graph type and returns a builder for this newly added field that is linked to a property of the source object.
        /// <br/><br/>
        /// Note: this method uses dynamic compilation and therefore allocates a relatively large amount of
        /// memory in managed heap, ~1KB. Do not use this method in cases with limited memory requirements.
        /// </summary>
        /// <typeparam name="TProperty">The return type of the field.</typeparam>
        /// <param name="name">The name of this field.</param>
        /// <param name="expression">The property of the source object represented within an expression.</param>
        /// <param name="nullable">Indicates if this field should be nullable or not. Ignored when <paramref name="type"/> is specified.</param>
        /// <param name="type">The graph type of the field; if <see langword="null"/> then will be inferred from the specified expression via registered schema mappings.</param>
        [Obsolete("Please use another overload that receives only one of the 'nullable' or 'type' arguments. This method will be removed in v9.")]
        public virtual FieldBuilder<TSourceType, TProperty> Field<TProperty>(
            string name,
            Expression<Func<TSourceType, TProperty>> expression,
            bool nullable,
            [DynamicallyAccessedMembers(DynamicallyAccessedMemberTypes.PublicConstructors)] Type? type)
>>>>>>> 407b1a53
        {
            throw new ArgumentException($"The GraphQL type for field '{Name ?? GetType().Name}.{name}' could not be derived implicitly from type '{typeof(TReturnType).Name}'. " + exp.Message, exp);
        }

        var builder = CreateBuilder<TReturnType>(name, type);

        AddField(builder.FieldType);
        return builder;
    }

    /// <summary>
    /// Adds a new field to the complex graph type and returns a builder for this newly added field.
    /// </summary>
    /// <param name="type">The .NET type of the graph type of this field.</param>
    /// <param name="name">The name of the field.</param>
    public virtual FieldBuilder<TSourceType, object> Field(string name, [DynamicallyAccessedMembers(DynamicallyAccessedMemberTypes.PublicConstructors)] Type type)
    {
        var builder = CreateBuilder<object>(name, type);
        AddField(builder.FieldType);
        return builder;
    }

    /// <summary>
    /// Adds a new field to the complex graph type and returns a builder for this newly added field.
    /// </summary>
    /// <param name="type">The graph type of this field.</param>
    /// <param name="name">The name of the field.</param>
    public virtual FieldBuilder<TSourceType, object> Field(string name, IGraphType type)
    {
        var builder = CreateBuilder<object>(name, type);
        AddField(builder.FieldType);
        return builder;
    }

<<<<<<< HEAD
    /// <summary>
    /// Adds a new field to the complex graph type and returns a builder for this newly added field that is linked to a property of the source object.
    /// <br/><br/>
    /// Note: this method uses dynamic compilation and therefore allocates a relatively large amount of
    /// memory in managed heap, ~1KB. Do not use this method in cases with limited memory requirements.
    /// </summary>
    /// <typeparam name="TProperty">The return type of the field.</typeparam>
    /// <param name="name">The name of this field.</param>
    /// <param name="expression">The property of the source object represented within an expression.</param>
    /// <param name="nullable">Indicates if this field should be nullable or not. Ignored when <paramref name="type"/> is specified.</param>
    /// <param name="type">The graph type of the field; if <see langword="null"/> then will be inferred from the specified expression via registered schema mappings.</param>
    public virtual FieldBuilder<TSourceType, TProperty> Field<TProperty>(
        string name,
        Expression<Func<TSourceType, TProperty>> expression,
        bool nullable = false,
        [DynamicallyAccessedMembers(DynamicallyAccessedMemberTypes.PublicConstructors)] Type? type = null)
    {
        try
=======
        /// <summary>
        /// Adds a new field to the complex graph type and returns a builder for this newly added field that is linked to a property of the source object.
        /// The filed graph type will be inferred from the specified expression via registered schema mappings.
        /// <br/><br/>
        /// Note: this method uses dynamic compilation and therefore allocates a relatively large amount of
        /// memory in managed heap, ~1KB. Do not use this method in cases with limited memory requirements.
        /// </summary>
        /// <typeparam name="TProperty">The return type of the field.</typeparam>
        /// <param name="name">The name of this field.</param>
        /// <param name="expression">The property of the source object represented within an expression.</param>
        public virtual FieldBuilder<TSourceType, TProperty> Field<TProperty>(
            string name,
            Expression<Func<TSourceType, TProperty>> expression) =>
#pragma warning disable CS0618 // Type or member is obsolete
            Field(name, expression, nullable: false, type: null);
#pragma warning restore CS0618 // Type or member is obsolete

        /// <summary>
        /// Adds a new field to the complex graph type and returns a builder for this newly added field that is linked to a property of the source object.
        /// The filed graph type will be inferred from the specified expression via registered schema mappings.
        /// <br/><br/>
        /// Note: this method uses dynamic compilation and therefore allocates a relatively large amount of
        /// memory in managed heap, ~1KB. Do not use this method in cases with limited memory requirements.
        /// </summary>
        /// <typeparam name="TProperty">The return type of the field.</typeparam>
        /// <param name="name">The name of this field.</param>
        /// <param name="expression">The property of the source object represented within an expression.</param>
        /// <param name="nullable">Indicates if this field should be nullable or not.</param>
        public virtual FieldBuilder<TSourceType, TProperty> Field<TProperty>(
            string name,
            Expression<Func<TSourceType, TProperty>> expression,
            bool nullable) =>
#pragma warning disable CS0618 // Type or member is obsolete
            Field(name, expression, nullable, type: null);
#pragma warning restore CS0618 // Type or member is obsolete

        /// <summary>
        /// Adds a new field to the complex graph type and returns a builder for this newly added field that is linked to a property of the source object.
        /// <br/><br/>
        /// Note: this method uses dynamic compilation and therefore allocates a relatively large amount of
        /// memory in managed heap, ~1KB. Do not use this method in cases with limited memory requirements.
        /// </summary>
        /// <typeparam name="TProperty">The return type of the field.</typeparam>
        /// <param name="name">The name of this field.</param>
        /// <param name="expression">The property of the source object represented within an expression.</param>
        /// <param name="type">The graph type of the field.</param>
        public virtual FieldBuilder<TSourceType, TProperty> Field<TProperty>(
            string name,
            Expression<Func<TSourceType, TProperty>> expression,
            [DynamicallyAccessedMembers(DynamicallyAccessedMemberTypes.PublicConstructors)] Type type) =>
#pragma warning disable CS0618 // Type or member is obsolete
            Field(name, expression, nullable: false, type);
#pragma warning restore CS0618 // Type or member is obsolete

        /// <summary>
        /// Adds a new field to the complex graph type and returns a builder for this newly added field that is linked to a property of the source object.
        /// The default name of this field is inferred by the property represented within the expression.
        /// <br/><br/>
        /// Note: this method uses dynamic compilation and therefore allocates a relatively large amount of
        /// memory in managed heap, ~1KB. Do not use this method in cases with limited memory requirements.
        /// </summary>
        /// <typeparam name="TProperty">The return type of the field.</typeparam>
        /// <param name="expression">The property of the source object represented within an expression.</param>
        /// <param name="nullable">Indicates if this field should be nullable or not. Ignored when <paramref name="type"/> is specified.</param>
        /// <param name="type">The graph type of the field; if <see langword="null"/> then will be inferred from the specified expression via registered schema mappings.</param>
        [Obsolete("Please use another overload that receives only one of the 'nullable' or 'type' arguments. This method will be removed in v9.")]
        public virtual FieldBuilder<TSourceType, TProperty> Field<TProperty>(
            Expression<Func<TSourceType, TProperty>> expression,
            bool nullable,
            [DynamicallyAccessedMembers(DynamicallyAccessedMemberTypes.PublicConstructors)] Type? type)
>>>>>>> 407b1a53
        {
            if (type == null)
                type = typeof(TProperty).GetGraphTypeFromType(nullable, this is IInputObjectGraphType ? TypeMappingMode.InputType : TypeMappingMode.OutputType);
        }
<<<<<<< HEAD
        catch (ArgumentOutOfRangeException exp)
=======

        /// <summary>
        /// Adds a new field to the complex graph type and returns a builder for this newly added field that is linked to a property of the source object.
        /// The default name of this field is inferred by the property represented within the expression.
        /// The filed graph type will be inferred from the specified expression via registered schema mappings.
        /// <br/><br/>
        /// Note: this method uses dynamic compilation and therefore allocates a relatively large amount of
        /// memory in managed heap, ~1KB. Do not use this method in cases with limited memory requirements.
        /// </summary>
        /// <typeparam name="TProperty">The return type of the field.</typeparam>
        /// <param name="expression">The property of the source object represented within an expression.</param>
        public virtual FieldBuilder<TSourceType, TProperty> Field<TProperty>(
            Expression<Func<TSourceType, TProperty>> expression) =>
#pragma warning disable CS0618 // Type or member is obsolete
            Field(expression, nullable: false, type: null);
#pragma warning restore CS0618 // Type or member is obsolete

        /// <summary>
        /// Adds a new field to the complex graph type and returns a builder for this newly added field that is linked to a property of the source object.
        /// The default name of this field is inferred by the property represented within the expression.
        /// The filed graph type will be inferred from the specified expression via registered schema mappings.
        /// <br/><br/>
        /// Note: this method uses dynamic compilation and therefore allocates a relatively large amount of
        /// memory in managed heap, ~1KB. Do not use this method in cases with limited memory requirements.
        /// </summary>
        /// <typeparam name="TProperty">The return type of the field.</typeparam>
        /// <param name="expression">The property of the source object represented within an expression.</param>
        /// <param name="nullable">Indicates if this field should be nullable or not.</param>
        public virtual FieldBuilder<TSourceType, TProperty> Field<TProperty>(
            Expression<Func<TSourceType, TProperty>> expression,
            bool nullable) =>
#pragma warning disable CS0618 // Type or member is obsolete
            Field(expression, nullable, type: null);
#pragma warning restore CS0618 // Type or member is obsolete

        /// <summary>
        /// Adds a new field to the complex graph type and returns a builder for this newly added field that is linked to a property of the source object.
        /// The default name of this field is inferred by the property represented within the expression.
        /// <br/><br/>
        /// Note: this method uses dynamic compilation and therefore allocates a relatively large amount of
        /// memory in managed heap, ~1KB. Do not use this method in cases with limited memory requirements.
        /// </summary>
        /// <typeparam name="TProperty">The return type of the field.</typeparam>
        /// <param name="expression">The property of the source object represented within an expression.</param>
        /// <param name="type">The graph type of the field.</param>
        public virtual FieldBuilder<TSourceType, TProperty> Field<TProperty>(
            Expression<Func<TSourceType, TProperty>> expression,
            [DynamicallyAccessedMembers(DynamicallyAccessedMemberTypes.PublicConstructors)] Type type) =>
#pragma warning disable CS0618 // Type or member is obsolete
            Field(expression, nullable: false, type);
#pragma warning restore CS0618 // Type or member is obsolete

        /// <inheritdoc cref="ConnectionBuilder{TSourceType}.Create{TNodeType}(string)"/>
        [Obsolete("Please use the overload that accepts the mandatory name argument.")]
        public ConnectionBuilder<TSourceType> Connection<TNodeType>()
            where TNodeType : IGraphType
>>>>>>> 407b1a53
        {
            throw new ArgumentException($"The GraphQL type for field '{Name ?? GetType().Name}.{name}' could not be derived implicitly from expression '{expression}'. " + exp.Message, exp);
        }

        var builder = CreateBuilder<TProperty>(name, type)
            .Description(expression.DescriptionOf())
            .DeprecationReason(expression.DeprecationReasonOf())
            .DefaultValue(expression.DefaultValueOf());

        if (this is IInputObjectGraphType)
        {
            builder.ParseValue(value => value is TProperty ? value : value.GetPropertyValue(typeof(TProperty), builder.FieldType.ResolvedType!)!);
        }

        if (this is IObjectGraphType)
            builder.Resolve(new ExpressionFieldResolver<TSourceType, TProperty>(expression));

        if (expression.Body is MemberExpression expr)
        {
            builder.FieldType.Metadata[ORIGINAL_EXPRESSION_PROPERTY_NAME] = expr.Member.Name;
        }

        AddField(builder.FieldType);
        return builder;
    }

    /// <summary>
    /// Adds a new field to the complex graph type and returns a builder for this newly added field that is linked to a property of the source object.
    /// The default name of this field is inferred by the property represented within the expression.
    /// <br/><br/>
    /// Note: this method uses dynamic compilation and therefore allocates a relatively large amount of
    /// memory in managed heap, ~1KB. Do not use this method in cases with limited memory requirements.
    /// </summary>
    /// <typeparam name="TProperty">The return type of the field.</typeparam>
    /// <param name="expression">The property of the source object represented within an expression.</param>
    /// <param name="nullable">Indicates if this field should be nullable or not. Ignored when <paramref name="type"/> is specified.</param>
    /// <param name="type">The graph type of the field; if <see langword="null"/> then will be inferred from the specified expression via registered schema mappings.</param>
    public virtual FieldBuilder<TSourceType, TProperty> Field<TProperty>(
        Expression<Func<TSourceType, TProperty>> expression,
        bool nullable = false,
        [DynamicallyAccessedMembers(DynamicallyAccessedMemberTypes.PublicConstructors)] Type? type = null)
    {
        string name;
        try
        {
            name = expression.NameOf();
        }
        catch
        {
            throw new ArgumentException(
                $"Cannot infer a Field name from the expression: '{expression.Body}' " +
                $"on parent GraphQL type: '{Name ?? GetType().Name}'.");
        }
        return Field(name, expression, nullable, type);
    }

    /// <inheritdoc cref="ConnectionBuilder{TSourceType}.Create{TNodeType}(string)"/>
    [Obsolete("Please use the overload that accepts the mandatory name argument.")]
    public ConnectionBuilder<TSourceType> Connection<TNodeType>()
        where TNodeType : IGraphType
    {
        var builder = ConnectionBuilder.Create<TNodeType, TSourceType>();
        AddField(builder.FieldType);
        return builder;
    }

    /// <inheritdoc cref="ConnectionBuilder{TSourceType}.Create{TNodeType}(string)"/>
    public ConnectionBuilder<TSourceType> Connection<TNodeType>(string name)
        where TNodeType : IGraphType
    {
        var builder = ConnectionBuilder.Create<TNodeType, TSourceType>(name);
        AddField(builder.FieldType);
        return builder;
    }

    /// <inheritdoc cref="ConnectionBuilder{TSourceType}.Create{TNodeType, TEdgeType}(string)"/>
    [Obsolete("Please use the overload that accepts the mandatory name argument.")]
    public ConnectionBuilder<TSourceType> Connection<TNodeType, TEdgeType>()
        where TNodeType : IGraphType
        where TEdgeType : EdgeType<TNodeType>
    {
        var builder = ConnectionBuilder.Create<TNodeType, TEdgeType, TSourceType>();
        AddField(builder.FieldType);
        return builder;
    }

    /// <inheritdoc cref="ConnectionBuilder{TSourceType}.Create{TNodeType, TEdgeType}(string)"/>
    public ConnectionBuilder<TSourceType> Connection<TNodeType, TEdgeType>(string name)
        where TNodeType : IGraphType
        where TEdgeType : EdgeType<TNodeType>
    {
        var builder = ConnectionBuilder.Create<TNodeType, TEdgeType, TSourceType>(name);
        AddField(builder.FieldType);
        return builder;
    }

    /// <inheritdoc cref="ConnectionBuilder{TSourceType}.Create{TNodeType, TEdgeType, TConnectionType}(string)"/>
    [Obsolete("Please use the overload that accepts the mandatory name argument.")]
    public ConnectionBuilder<TSourceType> Connection<TNodeType, TEdgeType, TConnectionType>()
        where TNodeType : IGraphType
        where TEdgeType : EdgeType<TNodeType>
        where TConnectionType : ConnectionType<TNodeType, TEdgeType>
    {
        var builder = ConnectionBuilder.Create<TNodeType, TEdgeType, TConnectionType, TSourceType>();
        AddField(builder.FieldType);
        return builder;
    }

    /// <inheritdoc cref="ConnectionBuilder{TSourceType}.Create{TNodeType, TEdgeType, TConnectionType}(string)"/>
    public ConnectionBuilder<TSourceType> Connection<TNodeType, TEdgeType, TConnectionType>(string name)
        where TNodeType : IGraphType
        where TEdgeType : EdgeType<TNodeType>
        where TConnectionType : ConnectionType<TNodeType, TEdgeType>
    {
        var builder = ConnectionBuilder.Create<TNodeType, TEdgeType, TConnectionType, TSourceType>(name);
        AddField(builder.FieldType);
        return builder;
    }
}<|MERGE_RESOLUTION|>--- conflicted
+++ resolved
@@ -513,28 +513,7 @@
         {
             type = typeof(TReturnType).GetGraphTypeFromType(nullable, this is IInputObjectGraphType ? TypeMappingMode.InputType : TypeMappingMode.OutputType);
         }
-<<<<<<< HEAD
         catch (ArgumentOutOfRangeException exp)
-=======
-
-        /// <summary>
-        /// Adds a new field to the complex graph type and returns a builder for this newly added field that is linked to a property of the source object.
-        /// <br/><br/>
-        /// Note: this method uses dynamic compilation and therefore allocates a relatively large amount of
-        /// memory in managed heap, ~1KB. Do not use this method in cases with limited memory requirements.
-        /// </summary>
-        /// <typeparam name="TProperty">The return type of the field.</typeparam>
-        /// <param name="name">The name of this field.</param>
-        /// <param name="expression">The property of the source object represented within an expression.</param>
-        /// <param name="nullable">Indicates if this field should be nullable or not. Ignored when <paramref name="type"/> is specified.</param>
-        /// <param name="type">The graph type of the field; if <see langword="null"/> then will be inferred from the specified expression via registered schema mappings.</param>
-        [Obsolete("Please use another overload that receives only one of the 'nullable' or 'type' arguments. This method will be removed in v9.")]
-        public virtual FieldBuilder<TSourceType, TProperty> Field<TProperty>(
-            string name,
-            Expression<Func<TSourceType, TProperty>> expression,
-            bool nullable,
-            [DynamicallyAccessedMembers(DynamicallyAccessedMemberTypes.PublicConstructors)] Type? type)
->>>>>>> 407b1a53
         {
             throw new ArgumentException($"The GraphQL type for field '{Name ?? GetType().Name}.{name}' could not be derived implicitly from type '{typeof(TReturnType).Name}'. " + exp.Message, exp);
         }
@@ -569,7 +548,6 @@
         return builder;
     }
 
-<<<<<<< HEAD
     /// <summary>
     /// Adds a new field to the complex graph type and returns a builder for this newly added field that is linked to a property of the source object.
     /// <br/><br/>
@@ -581,149 +559,19 @@
     /// <param name="expression">The property of the source object represented within an expression.</param>
     /// <param name="nullable">Indicates if this field should be nullable or not. Ignored when <paramref name="type"/> is specified.</param>
     /// <param name="type">The graph type of the field; if <see langword="null"/> then will be inferred from the specified expression via registered schema mappings.</param>
+    [Obsolete("Please use another overload that receives only one of the 'nullable' or 'type' arguments. This method will be removed in v9.")]
     public virtual FieldBuilder<TSourceType, TProperty> Field<TProperty>(
-        string name,
-        Expression<Func<TSourceType, TProperty>> expression,
-        bool nullable = false,
-        [DynamicallyAccessedMembers(DynamicallyAccessedMemberTypes.PublicConstructors)] Type? type = null)
+    string name,
+    Expression<Func<TSourceType, TProperty>> expression,
+        bool nullable,
+        [DynamicallyAccessedMembers(DynamicallyAccessedMemberTypes.PublicConstructors)] Type? type)
     {
         try
-=======
-        /// <summary>
-        /// Adds a new field to the complex graph type and returns a builder for this newly added field that is linked to a property of the source object.
-        /// The filed graph type will be inferred from the specified expression via registered schema mappings.
-        /// <br/><br/>
-        /// Note: this method uses dynamic compilation and therefore allocates a relatively large amount of
-        /// memory in managed heap, ~1KB. Do not use this method in cases with limited memory requirements.
-        /// </summary>
-        /// <typeparam name="TProperty">The return type of the field.</typeparam>
-        /// <param name="name">The name of this field.</param>
-        /// <param name="expression">The property of the source object represented within an expression.</param>
-        public virtual FieldBuilder<TSourceType, TProperty> Field<TProperty>(
-            string name,
-            Expression<Func<TSourceType, TProperty>> expression) =>
-#pragma warning disable CS0618 // Type or member is obsolete
-            Field(name, expression, nullable: false, type: null);
-#pragma warning restore CS0618 // Type or member is obsolete
-
-        /// <summary>
-        /// Adds a new field to the complex graph type and returns a builder for this newly added field that is linked to a property of the source object.
-        /// The filed graph type will be inferred from the specified expression via registered schema mappings.
-        /// <br/><br/>
-        /// Note: this method uses dynamic compilation and therefore allocates a relatively large amount of
-        /// memory in managed heap, ~1KB. Do not use this method in cases with limited memory requirements.
-        /// </summary>
-        /// <typeparam name="TProperty">The return type of the field.</typeparam>
-        /// <param name="name">The name of this field.</param>
-        /// <param name="expression">The property of the source object represented within an expression.</param>
-        /// <param name="nullable">Indicates if this field should be nullable or not.</param>
-        public virtual FieldBuilder<TSourceType, TProperty> Field<TProperty>(
-            string name,
-            Expression<Func<TSourceType, TProperty>> expression,
-            bool nullable) =>
-#pragma warning disable CS0618 // Type or member is obsolete
-            Field(name, expression, nullable, type: null);
-#pragma warning restore CS0618 // Type or member is obsolete
-
-        /// <summary>
-        /// Adds a new field to the complex graph type and returns a builder for this newly added field that is linked to a property of the source object.
-        /// <br/><br/>
-        /// Note: this method uses dynamic compilation and therefore allocates a relatively large amount of
-        /// memory in managed heap, ~1KB. Do not use this method in cases with limited memory requirements.
-        /// </summary>
-        /// <typeparam name="TProperty">The return type of the field.</typeparam>
-        /// <param name="name">The name of this field.</param>
-        /// <param name="expression">The property of the source object represented within an expression.</param>
-        /// <param name="type">The graph type of the field.</param>
-        public virtual FieldBuilder<TSourceType, TProperty> Field<TProperty>(
-            string name,
-            Expression<Func<TSourceType, TProperty>> expression,
-            [DynamicallyAccessedMembers(DynamicallyAccessedMemberTypes.PublicConstructors)] Type type) =>
-#pragma warning disable CS0618 // Type or member is obsolete
-            Field(name, expression, nullable: false, type);
-#pragma warning restore CS0618 // Type or member is obsolete
-
-        /// <summary>
-        /// Adds a new field to the complex graph type and returns a builder for this newly added field that is linked to a property of the source object.
-        /// The default name of this field is inferred by the property represented within the expression.
-        /// <br/><br/>
-        /// Note: this method uses dynamic compilation and therefore allocates a relatively large amount of
-        /// memory in managed heap, ~1KB. Do not use this method in cases with limited memory requirements.
-        /// </summary>
-        /// <typeparam name="TProperty">The return type of the field.</typeparam>
-        /// <param name="expression">The property of the source object represented within an expression.</param>
-        /// <param name="nullable">Indicates if this field should be nullable or not. Ignored when <paramref name="type"/> is specified.</param>
-        /// <param name="type">The graph type of the field; if <see langword="null"/> then will be inferred from the specified expression via registered schema mappings.</param>
-        [Obsolete("Please use another overload that receives only one of the 'nullable' or 'type' arguments. This method will be removed in v9.")]
-        public virtual FieldBuilder<TSourceType, TProperty> Field<TProperty>(
-            Expression<Func<TSourceType, TProperty>> expression,
-            bool nullable,
-            [DynamicallyAccessedMembers(DynamicallyAccessedMemberTypes.PublicConstructors)] Type? type)
->>>>>>> 407b1a53
         {
             if (type == null)
                 type = typeof(TProperty).GetGraphTypeFromType(nullable, this is IInputObjectGraphType ? TypeMappingMode.InputType : TypeMappingMode.OutputType);
         }
-<<<<<<< HEAD
         catch (ArgumentOutOfRangeException exp)
-=======
-
-        /// <summary>
-        /// Adds a new field to the complex graph type and returns a builder for this newly added field that is linked to a property of the source object.
-        /// The default name of this field is inferred by the property represented within the expression.
-        /// The filed graph type will be inferred from the specified expression via registered schema mappings.
-        /// <br/><br/>
-        /// Note: this method uses dynamic compilation and therefore allocates a relatively large amount of
-        /// memory in managed heap, ~1KB. Do not use this method in cases with limited memory requirements.
-        /// </summary>
-        /// <typeparam name="TProperty">The return type of the field.</typeparam>
-        /// <param name="expression">The property of the source object represented within an expression.</param>
-        public virtual FieldBuilder<TSourceType, TProperty> Field<TProperty>(
-            Expression<Func<TSourceType, TProperty>> expression) =>
-#pragma warning disable CS0618 // Type or member is obsolete
-            Field(expression, nullable: false, type: null);
-#pragma warning restore CS0618 // Type or member is obsolete
-
-        /// <summary>
-        /// Adds a new field to the complex graph type and returns a builder for this newly added field that is linked to a property of the source object.
-        /// The default name of this field is inferred by the property represented within the expression.
-        /// The filed graph type will be inferred from the specified expression via registered schema mappings.
-        /// <br/><br/>
-        /// Note: this method uses dynamic compilation and therefore allocates a relatively large amount of
-        /// memory in managed heap, ~1KB. Do not use this method in cases with limited memory requirements.
-        /// </summary>
-        /// <typeparam name="TProperty">The return type of the field.</typeparam>
-        /// <param name="expression">The property of the source object represented within an expression.</param>
-        /// <param name="nullable">Indicates if this field should be nullable or not.</param>
-        public virtual FieldBuilder<TSourceType, TProperty> Field<TProperty>(
-            Expression<Func<TSourceType, TProperty>> expression,
-            bool nullable) =>
-#pragma warning disable CS0618 // Type or member is obsolete
-            Field(expression, nullable, type: null);
-#pragma warning restore CS0618 // Type or member is obsolete
-
-        /// <summary>
-        /// Adds a new field to the complex graph type and returns a builder for this newly added field that is linked to a property of the source object.
-        /// The default name of this field is inferred by the property represented within the expression.
-        /// <br/><br/>
-        /// Note: this method uses dynamic compilation and therefore allocates a relatively large amount of
-        /// memory in managed heap, ~1KB. Do not use this method in cases with limited memory requirements.
-        /// </summary>
-        /// <typeparam name="TProperty">The return type of the field.</typeparam>
-        /// <param name="expression">The property of the source object represented within an expression.</param>
-        /// <param name="type">The graph type of the field.</param>
-        public virtual FieldBuilder<TSourceType, TProperty> Field<TProperty>(
-            Expression<Func<TSourceType, TProperty>> expression,
-            [DynamicallyAccessedMembers(DynamicallyAccessedMemberTypes.PublicConstructors)] Type type) =>
-#pragma warning disable CS0618 // Type or member is obsolete
-            Field(expression, nullable: false, type);
-#pragma warning restore CS0618 // Type or member is obsolete
-
-        /// <inheritdoc cref="ConnectionBuilder{TSourceType}.Create{TNodeType}(string)"/>
-        [Obsolete("Please use the overload that accepts the mandatory name argument.")]
-        public ConnectionBuilder<TSourceType> Connection<TNodeType>()
-            where TNodeType : IGraphType
->>>>>>> 407b1a53
         {
             throw new ArgumentException($"The GraphQL type for field '{Name ?? GetType().Name}.{name}' could not be derived implicitly from expression '{expression}'. " + exp.Message, exp);
         }
@@ -749,6 +597,60 @@
         AddField(builder.FieldType);
         return builder;
     }
+
+    /// <summary>
+    /// Adds a new field to the complex graph type and returns a builder for this newly added field that is linked to a property of the source object.
+    /// The filed graph type will be inferred from the specified expression via registered schema mappings.
+    /// <br/><br/>
+    /// Note: this method uses dynamic compilation and therefore allocates a relatively large amount of
+    /// memory in managed heap, ~1KB. Do not use this method in cases with limited memory requirements.
+    /// </summary>
+    /// <typeparam name="TProperty">The return type of the field.</typeparam>
+    /// <param name="name">The name of this field.</param>
+    /// <param name="expression">The property of the source object represented within an expression.</param>
+    public virtual FieldBuilder<TSourceType, TProperty> Field<TProperty>(
+        string name,
+        Expression<Func<TSourceType, TProperty>> expression) =>
+#pragma warning disable CS0618 // Type or member is obsolete
+        Field(name, expression, nullable: false, type: null);
+#pragma warning restore CS0618 // Type or member is obsolete
+
+    /// <summary>
+    /// Adds a new field to the complex graph type and returns a builder for this newly added field that is linked to a property of the source object.
+    /// The filed graph type will be inferred from the specified expression via registered schema mappings.
+    /// <br/><br/>
+    /// Note: this method uses dynamic compilation and therefore allocates a relatively large amount of
+    /// memory in managed heap, ~1KB. Do not use this method in cases with limited memory requirements.
+    /// </summary>
+    /// <typeparam name="TProperty">The return type of the field.</typeparam>
+    /// <param name="name">The name of this field.</param>
+    /// <param name="expression">The property of the source object represented within an expression.</param>
+    /// <param name="nullable">Indicates if this field should be nullable or not.</param>
+    public virtual FieldBuilder<TSourceType, TProperty> Field<TProperty>(
+        string name,
+        Expression<Func<TSourceType, TProperty>> expression,
+        bool nullable) =>
+#pragma warning disable CS0618 // Type or member is obsolete
+        Field(name, expression, nullable, type: null);
+#pragma warning restore CS0618 // Type or member is obsolete
+
+    /// <summary>
+    /// Adds a new field to the complex graph type and returns a builder for this newly added field that is linked to a property of the source object.
+    /// <br/><br/>
+    /// Note: this method uses dynamic compilation and therefore allocates a relatively large amount of
+    /// memory in managed heap, ~1KB. Do not use this method in cases with limited memory requirements.
+    /// </summary>
+    /// <typeparam name="TProperty">The return type of the field.</typeparam>
+    /// <param name="name">The name of this field.</param>
+    /// <param name="expression">The property of the source object represented within an expression.</param>
+    /// <param name="type">The graph type of the field.</param>
+    public virtual FieldBuilder<TSourceType, TProperty> Field<TProperty>(
+        string name,
+        Expression<Func<TSourceType, TProperty>> expression,
+        [DynamicallyAccessedMembers(DynamicallyAccessedMemberTypes.PublicConstructors)] Type type) =>
+#pragma warning disable CS0618 // Type or member is obsolete
+        Field(name, expression, nullable: false, type);
+#pragma warning restore CS0618 // Type or member is obsolete
 
     /// <summary>
     /// Adds a new field to the complex graph type and returns a builder for this newly added field that is linked to a property of the source object.
@@ -761,10 +663,11 @@
     /// <param name="expression">The property of the source object represented within an expression.</param>
     /// <param name="nullable">Indicates if this field should be nullable or not. Ignored when <paramref name="type"/> is specified.</param>
     /// <param name="type">The graph type of the field; if <see langword="null"/> then will be inferred from the specified expression via registered schema mappings.</param>
+    [Obsolete("Please use another overload that receives only one of the 'nullable' or 'type' arguments. This method will be removed in v9.")]
     public virtual FieldBuilder<TSourceType, TProperty> Field<TProperty>(
         Expression<Func<TSourceType, TProperty>> expression,
-        bool nullable = false,
-        [DynamicallyAccessedMembers(DynamicallyAccessedMemberTypes.PublicConstructors)] Type? type = null)
+        bool nullable,
+        [DynamicallyAccessedMembers(DynamicallyAccessedMemberTypes.PublicConstructors)] Type? type)
     {
         string name;
         try
@@ -779,6 +682,57 @@
         }
         return Field(name, expression, nullable, type);
     }
+
+    /// <summary>
+    /// Adds a new field to the complex graph type and returns a builder for this newly added field that is linked to a property of the source object.
+    /// The default name of this field is inferred by the property represented within the expression.
+    /// The filed graph type will be inferred from the specified expression via registered schema mappings.
+    /// <br/><br/>
+    /// Note: this method uses dynamic compilation and therefore allocates a relatively large amount of
+    /// memory in managed heap, ~1KB. Do not use this method in cases with limited memory requirements.
+    /// </summary>
+    /// <typeparam name="TProperty">The return type of the field.</typeparam>
+    /// <param name="expression">The property of the source object represented within an expression.</param>
+    public virtual FieldBuilder<TSourceType, TProperty> Field<TProperty>(
+        Expression<Func<TSourceType, TProperty>> expression) =>
+#pragma warning disable CS0618 // Type or member is obsolete
+        Field(expression, nullable: false, type: null);
+#pragma warning restore CS0618 // Type or member is obsolete
+
+    /// <summary>
+    /// Adds a new field to the complex graph type and returns a builder for this newly added field that is linked to a property of the source object.
+    /// The default name of this field is inferred by the property represented within the expression.
+    /// The filed graph type will be inferred from the specified expression via registered schema mappings.
+    /// <br/><br/>
+    /// Note: this method uses dynamic compilation and therefore allocates a relatively large amount of
+    /// memory in managed heap, ~1KB. Do not use this method in cases with limited memory requirements.
+    /// </summary>
+    /// <typeparam name="TProperty">The return type of the field.</typeparam>
+    /// <param name="expression">The property of the source object represented within an expression.</param>
+    /// <param name="nullable">Indicates if this field should be nullable or not.</param>
+    public virtual FieldBuilder<TSourceType, TProperty> Field<TProperty>(
+        Expression<Func<TSourceType, TProperty>> expression,
+        bool nullable) =>
+#pragma warning disable CS0618 // Type or member is obsolete
+        Field(expression, nullable, type: null);
+#pragma warning restore CS0618 // Type or member is obsolete
+
+    /// <summary>
+    /// Adds a new field to the complex graph type and returns a builder for this newly added field that is linked to a property of the source object.
+    /// The default name of this field is inferred by the property represented within the expression.
+    /// <br/><br/>
+    /// Note: this method uses dynamic compilation and therefore allocates a relatively large amount of
+    /// memory in managed heap, ~1KB. Do not use this method in cases with limited memory requirements.
+    /// </summary>
+    /// <typeparam name="TProperty">The return type of the field.</typeparam>
+    /// <param name="expression">The property of the source object represented within an expression.</param>
+    /// <param name="type">The graph type of the field.</param>
+    public virtual FieldBuilder<TSourceType, TProperty> Field<TProperty>(
+        Expression<Func<TSourceType, TProperty>> expression,
+        [DynamicallyAccessedMembers(DynamicallyAccessedMemberTypes.PublicConstructors)] Type type) =>
+#pragma warning disable CS0618 // Type or member is obsolete
+        Field(expression, nullable: false, type);
+#pragma warning restore CS0618 // Type or member is obsolete
 
     /// <inheritdoc cref="ConnectionBuilder{TSourceType}.Create{TNodeType}(string)"/>
     [Obsolete("Please use the overload that accepts the mandatory name argument.")]
