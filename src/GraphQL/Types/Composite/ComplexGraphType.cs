--- conflicted
+++ resolved
@@ -561,97 +561,67 @@
     /// <param name="type">The graph type of the field; if <see langword="null"/> then will be inferred from the specified expression via registered schema mappings.</param>
     [Obsolete("Please use another overload that receives only one of the 'nullable' or 'type' arguments. This method will be removed in v9.")]
     public virtual FieldBuilder<TSourceType, TProperty> Field<TProperty>(
-    string name,
-    Expression<Func<TSourceType, TProperty>> expression,
+        string name,
+        Expression<Func<TSourceType, TProperty>> expression,
         bool nullable,
+        [DynamicallyAccessedMembers(DynamicallyAccessedMemberTypes.PublicConstructors)] Type? type) =>
+        Field(name, expression, (bool?)nullable, type);
+
+    /// <summary>
+    /// Adds a new field to the complex graph type and returns a builder for this newly added field that is linked to a property of the source object.
+    /// <br/><br/>
+    /// Note: this method uses dynamic compilation and therefore allocates a relatively large amount of
+    /// memory in managed heap, ~1KB. Do not use this method in cases with limited memory requirements.
+    /// </summary>
+    /// <typeparam name="TProperty">The return type of the field.</typeparam>
+    /// <param name="name">The name of this field.</param>
+    /// <param name="expression">The property of the source object represented within an expression.</param>
+    /// <param name="nullable">Indicates if this field should be nullable or not. Ignored when <paramref name="type"/> is specified.</param>
+    /// <param name="type">The graph type of the field; if <see langword="null"/> then will be inferred from the specified expression via registered schema mappings.</param>
+    /// <remarks>
+    /// When <paramref name="nullable"/> and <paramref name="type"/> are both <see langword="null"/>
+    /// the field's nullability depends on <see cref="GlobalSwitches.InferFieldNullabilityFromNRTAnnotations"/> and <paramref name="expression"/> type.
+    /// When set to <see langword="true"/> and expression is <see cref="MemberExpression"/>,
+    /// the result field nullability will match the Null Reference Type annotations of the member represented by the expression.
+    /// If expression is not <see cref="MemberExpression"/> and <typeparamref name="TProperty"/> is of value type
+    /// the graph type nullability will match the <typeparamref name="TProperty"/> nullability. Otherwise, the field will be not nullable.
+    /// </remarks>
+    private FieldBuilder<TSourceType, TProperty> Field<TProperty>(
+        string name,
+        Expression<Func<TSourceType, TProperty>> expression,
+        bool? nullable,
         [DynamicallyAccessedMembers(DynamicallyAccessedMemberTypes.PublicConstructors)] Type? type)
     {
         try
         {
-            if (type == null)
-                type = typeof(TProperty).GetGraphTypeFromType(nullable, this is IInputObjectGraphType ? TypeMappingMode.InputType : TypeMappingMode.OutputType);
+            if (type == null && nullable == null && GlobalSwitches.InferFieldNullabilityFromNRTAnnotations)
+            {
+                if (expression.Body is MemberExpression memberExpression)
+                {
+                    var typeInfo = AutoRegisteringHelper.GetTypeInformation(memberExpression.Member, this is IInputObjectGraphType);
+                    type = typeInfo.ConstructGraphType();
+                }
+                else
+                {
+                    nullable = typeof(TProperty).IsValueType && Nullable.GetUnderlyingType(typeof(TProperty)) != null;
+                    type = typeof(TProperty).GetGraphTypeFromType(nullable.Value, this is IInputObjectGraphType ? TypeMappingMode.InputType : TypeMappingMode.OutputType);
+                }
+            }
+            else if (type == null)
+            {
+                nullable ??= false;
+                type = typeof(TProperty).GetGraphTypeFromType(nullable.Value, this is IInputObjectGraphType ? TypeMappingMode.InputType : TypeMappingMode.OutputType);
+            }
         }
         catch (ArgumentOutOfRangeException exp)
         {
             throw new ArgumentException($"The GraphQL type for field '{Name ?? GetType().Name}.{name}' could not be derived implicitly from expression '{expression}'. " + exp.Message, exp);
         }
 
-<<<<<<< HEAD
         var builder = CreateBuilder<TProperty>(name, type)
             .Description(expression.DescriptionOf())
             .DeprecationReason(expression.DeprecationReasonOf())
             .DefaultValue(expression.DefaultValueOf());
-=======
-        /// <summary>
-        /// Adds a new field to the complex graph type and returns a builder for this newly added field that is linked to a property of the source object.
-        /// <br/><br/>
-        /// Note: this method uses dynamic compilation and therefore allocates a relatively large amount of
-        /// memory in managed heap, ~1KB. Do not use this method in cases with limited memory requirements.
-        /// </summary>
-        /// <typeparam name="TProperty">The return type of the field.</typeparam>
-        /// <param name="name">The name of this field.</param>
-        /// <param name="expression">The property of the source object represented within an expression.</param>
-        /// <param name="nullable">Indicates if this field should be nullable or not. Ignored when <paramref name="type"/> is specified.</param>
-        /// <param name="type">The graph type of the field; if <see langword="null"/> then will be inferred from the specified expression via registered schema mappings.</param>
-        [Obsolete("Please use another overload that receives only one of the 'nullable' or 'type' arguments. This method will be removed in v9.")]
-        public virtual FieldBuilder<TSourceType, TProperty> Field<TProperty>(
-            string name,
-            Expression<Func<TSourceType, TProperty>> expression,
-            bool nullable,
-            [DynamicallyAccessedMembers(DynamicallyAccessedMemberTypes.PublicConstructors)] Type? type) =>
-            Field(name, expression, (bool?)nullable, type);
-
-        /// <summary>
-        /// Adds a new field to the complex graph type and returns a builder for this newly added field that is linked to a property of the source object.
-        /// <br/><br/>
-        /// Note: this method uses dynamic compilation and therefore allocates a relatively large amount of
-        /// memory in managed heap, ~1KB. Do not use this method in cases with limited memory requirements.
-        /// </summary>
-        /// <typeparam name="TProperty">The return type of the field.</typeparam>
-        /// <param name="name">The name of this field.</param>
-        /// <param name="expression">The property of the source object represented within an expression.</param>
-        /// <param name="nullable">Indicates if this field should be nullable or not. Ignored when <paramref name="type"/> is specified.</param>
-        /// <param name="type">The graph type of the field; if <see langword="null"/> then will be inferred from the specified expression via registered schema mappings.</param>
-        /// <remarks>
-        /// When <paramref name="nullable"/> and <paramref name="type"/> are both <see langword="null"/>
-        /// the field's nullability depends on <see cref="GlobalSwitches.InferFieldNullabilityFromNRTAnnotations"/> and <paramref name="expression"/> type.
-        /// When set to <see langword="true"/> and expression is <see cref="MemberExpression"/>,
-        /// the result field nullability will match the Null Reference Type annotations of the member represented by the expression.
-        /// If expression is not <see cref="MemberExpression"/> and <typeparamref name="TProperty"/> is of value type
-        /// the graph type nullability will match the <typeparamref name="TProperty"/> nullability. Otherwise, the field will be not nullable.
-        /// </remarks>
-        private FieldBuilder<TSourceType, TProperty> Field<TProperty>(
-            string name,
-            Expression<Func<TSourceType, TProperty>> expression,
-            bool? nullable,
-            [DynamicallyAccessedMembers(DynamicallyAccessedMemberTypes.PublicConstructors)] Type? type)
-        {
-            try
-            {
-                if (type == null && nullable == null && GlobalSwitches.InferFieldNullabilityFromNRTAnnotations)
-                {
-                    if (expression.Body is MemberExpression memberExpression)
-                    {
-                        var typeInfo = AutoRegisteringHelper.GetTypeInformation(memberExpression.Member, this is IInputObjectGraphType);
-                        type = typeInfo.ConstructGraphType();
-                    }
-                    else
-                    {
-                        nullable = typeof(TProperty).IsValueType && Nullable.GetUnderlyingType(typeof(TProperty)) != null;
-                        type = typeof(TProperty).GetGraphTypeFromType(nullable.Value, this is IInputObjectGraphType ? TypeMappingMode.InputType : TypeMappingMode.OutputType);
-                    }
-                }
-                else if (type == null)
-                {
-                    nullable ??= false;
-                    type = typeof(TProperty).GetGraphTypeFromType(nullable.Value, this is IInputObjectGraphType ? TypeMappingMode.InputType : TypeMappingMode.OutputType);
-                }
-            }
-            catch (ArgumentOutOfRangeException exp)
-            {
-                throw new ArgumentException($"The GraphQL type for field '{Name ?? GetType().Name}.{name}' could not be derived implicitly from expression '{expression}'. " + exp.Message, exp);
-            }
->>>>>>> 0b860f61
 
         if (this is IInputObjectGraphType)
         {
@@ -666,7 +636,6 @@
             builder.FieldType.Metadata[ORIGINAL_EXPRESSION_PROPERTY_NAME] = expr.Member.Name;
         }
 
-<<<<<<< HEAD
         AddField(builder.FieldType);
         return builder;
     }
@@ -681,12 +650,17 @@
     /// <typeparam name="TProperty">The return type of the field.</typeparam>
     /// <param name="name">The name of this field.</param>
     /// <param name="expression">The property of the source object represented within an expression.</param>
+    /// <remarks>
+    /// The field's nullability depends on <see cref="GlobalSwitches.InferFieldNullabilityFromNRTAnnotations"/> and <paramref name="expression"/> type.
+    /// When set to <see langword="true"/> and expression is <see cref="MemberExpression"/>,
+    /// the result field nullability will match the Null Reference Type annotations of the member represented by the expression.
+    /// If expression is not <see cref="MemberExpression"/> and <typeparamref name="TProperty"/> is of value type
+    /// the graph type nullability will match the <typeparamref name="TProperty"/> nullability. Otherwise, the field will be not nullable.
+    /// </remarks>
     public virtual FieldBuilder<TSourceType, TProperty> Field<TProperty>(
         string name,
         Expression<Func<TSourceType, TProperty>> expression) =>
-#pragma warning disable CS0618 // Type or member is obsolete
-        Field(name, expression, nullable: false, type: null);
-#pragma warning restore CS0618 // Type or member is obsolete
+        Field(name, expression, nullable: null, type: null);
 
     /// <summary>
     /// Adds a new field to the complex graph type and returns a builder for this newly added field that is linked to a property of the source object.
@@ -703,9 +677,7 @@
         string name,
         Expression<Func<TSourceType, TProperty>> expression,
         bool nullable) =>
-#pragma warning disable CS0618 // Type or member is obsolete
-        Field(name, expression, nullable, type: null);
-#pragma warning restore CS0618 // Type or member is obsolete
+        Field(name, expression, (bool?)nullable, type: null);
 
     /// <summary>
     /// Adds a new field to the complex graph type and returns a builder for this newly added field that is linked to a property of the source object.
@@ -721,9 +693,7 @@
         string name,
         Expression<Func<TSourceType, TProperty>> expression,
         [DynamicallyAccessedMembers(DynamicallyAccessedMemberTypes.PublicConstructors)] Type type) =>
-#pragma warning disable CS0618 // Type or member is obsolete
-        Field(name, expression, nullable: false, type);
-#pragma warning restore CS0618 // Type or member is obsolete
+        Field(name, expression, nullable: null, type);
 
     /// <summary>
     /// Adds a new field to the complex graph type and returns a builder for this newly added field that is linked to a property of the source object.
@@ -740,108 +710,35 @@
     public virtual FieldBuilder<TSourceType, TProperty> Field<TProperty>(
         Expression<Func<TSourceType, TProperty>> expression,
         bool nullable,
+        [DynamicallyAccessedMembers(DynamicallyAccessedMemberTypes.PublicConstructors)] Type? type) =>
+        Field(expression, (bool?)nullable, type);
+
+    /// <summary>
+    /// Adds a new field to the complex graph type and returns a builder for this newly added field that is linked to a property of the source object.
+    /// The default name of this field is inferred by the property represented within the expression.
+    /// <br/><br/>
+    /// Note: this method uses dynamic compilation and therefore allocates a relatively large amount of
+    /// memory in managed heap, ~1KB. Do not use this method in cases with limited memory requirements.
+    /// </summary>
+    /// <typeparam name="TProperty">The return type of the field.</typeparam>
+    /// <param name="expression">The property of the source object represented within an expression.</param>
+    /// <param name="nullable">Indicates if this field should be nullable or not. Ignored when <paramref name="type"/> is specified.</param>
+    /// <param name="type">The graph type of the field; if <see langword="null"/> then will be inferred from the specified expression via registered schema mappings.</param>
+    /// <remarks>
+    /// When <paramref name="nullable"/> and <paramref name="type"/> are both <see langword="null"/>
+    /// the field's nullability depends on <see cref="GlobalSwitches.InferFieldNullabilityFromNRTAnnotations"/> and <paramref name="expression"/> type.
+    /// When set to <see langword="true"/> and expression is <see cref="MemberExpression"/>,
+    /// the result field nullability will match the Null Reference Type annotations of the member represented by the expression.
+    /// If expression is not <see cref="MemberExpression"/> and <typeparamref name="TProperty"/> is of value type
+    /// the graph type nullability will match the <typeparamref name="TProperty"/> nullability. Otherwise, the field will be not nullable.
+    /// </remarks>
+    private FieldBuilder<TSourceType, TProperty> Field<TProperty>(
+        Expression<Func<TSourceType, TProperty>> expression,
+        bool? nullable,
         [DynamicallyAccessedMembers(DynamicallyAccessedMemberTypes.PublicConstructors)] Type? type)
     {
         string name;
         try
-=======
-        /// <summary>
-        /// Adds a new field to the complex graph type and returns a builder for this newly added field that is linked to a property of the source object.
-        /// The filed graph type will be inferred from the specified expression via registered schema mappings.
-        /// <br/><br/>
-        /// Note: this method uses dynamic compilation and therefore allocates a relatively large amount of
-        /// memory in managed heap, ~1KB. Do not use this method in cases with limited memory requirements.
-        /// </summary>
-        /// <typeparam name="TProperty">The return type of the field.</typeparam>
-        /// <param name="name">The name of this field.</param>
-        /// <param name="expression">The property of the source object represented within an expression.</param>
-        /// <remarks>
-        /// The field's nullability depends on <see cref="GlobalSwitches.InferFieldNullabilityFromNRTAnnotations"/> and <paramref name="expression"/> type.
-        /// When set to <see langword="true"/> and expression is <see cref="MemberExpression"/>,
-        /// the result field nullability will match the Null Reference Type annotations of the member represented by the expression.
-        /// If expression is not <see cref="MemberExpression"/> and <typeparamref name="TProperty"/> is of value type
-        /// the graph type nullability will match the <typeparamref name="TProperty"/> nullability. Otherwise, the field will be not nullable.
-        /// </remarks>
-        public virtual FieldBuilder<TSourceType, TProperty> Field<TProperty>(
-            string name,
-            Expression<Func<TSourceType, TProperty>> expression) =>
-            Field(name, expression, nullable: null, type: null);
-
-        /// <summary>
-        /// Adds a new field to the complex graph type and returns a builder for this newly added field that is linked to a property of the source object.
-        /// The filed graph type will be inferred from the specified expression via registered schema mappings.
-        /// <br/><br/>
-        /// Note: this method uses dynamic compilation and therefore allocates a relatively large amount of
-        /// memory in managed heap, ~1KB. Do not use this method in cases with limited memory requirements.
-        /// </summary>
-        /// <typeparam name="TProperty">The return type of the field.</typeparam>
-        /// <param name="name">The name of this field.</param>
-        /// <param name="expression">The property of the source object represented within an expression.</param>
-        /// <param name="nullable">Indicates if this field should be nullable or not.</param>
-        public virtual FieldBuilder<TSourceType, TProperty> Field<TProperty>(
-            string name,
-            Expression<Func<TSourceType, TProperty>> expression,
-            bool nullable) =>
-            Field(name, expression, (bool?)nullable, type: null);
-
-        /// <summary>
-        /// Adds a new field to the complex graph type and returns a builder for this newly added field that is linked to a property of the source object.
-        /// <br/><br/>
-        /// Note: this method uses dynamic compilation and therefore allocates a relatively large amount of
-        /// memory in managed heap, ~1KB. Do not use this method in cases with limited memory requirements.
-        /// </summary>
-        /// <typeparam name="TProperty">The return type of the field.</typeparam>
-        /// <param name="name">The name of this field.</param>
-        /// <param name="expression">The property of the source object represented within an expression.</param>
-        /// <param name="type">The graph type of the field.</param>
-        public virtual FieldBuilder<TSourceType, TProperty> Field<TProperty>(
-            string name,
-            Expression<Func<TSourceType, TProperty>> expression,
-            [DynamicallyAccessedMembers(DynamicallyAccessedMemberTypes.PublicConstructors)] Type type) =>
-            Field(name, expression, nullable: null, type);
-
-        /// <summary>
-        /// Adds a new field to the complex graph type and returns a builder for this newly added field that is linked to a property of the source object.
-        /// The default name of this field is inferred by the property represented within the expression.
-        /// <br/><br/>
-        /// Note: this method uses dynamic compilation and therefore allocates a relatively large amount of
-        /// memory in managed heap, ~1KB. Do not use this method in cases with limited memory requirements.
-        /// </summary>
-        /// <typeparam name="TProperty">The return type of the field.</typeparam>
-        /// <param name="expression">The property of the source object represented within an expression.</param>
-        /// <param name="nullable">Indicates if this field should be nullable or not. Ignored when <paramref name="type"/> is specified.</param>
-        /// <param name="type">The graph type of the field; if <see langword="null"/> then will be inferred from the specified expression via registered schema mappings.</param>
-        [Obsolete("Please use another overload that receives only one of the 'nullable' or 'type' arguments. This method will be removed in v9.")]
-        public virtual FieldBuilder<TSourceType, TProperty> Field<TProperty>(
-            Expression<Func<TSourceType, TProperty>> expression,
-            bool nullable,
-            [DynamicallyAccessedMembers(DynamicallyAccessedMemberTypes.PublicConstructors)] Type? type) =>
-            Field(expression, (bool?)nullable, type);
-
-        /// <summary>
-        /// Adds a new field to the complex graph type and returns a builder for this newly added field that is linked to a property of the source object.
-        /// The default name of this field is inferred by the property represented within the expression.
-        /// <br/><br/>
-        /// Note: this method uses dynamic compilation and therefore allocates a relatively large amount of
-        /// memory in managed heap, ~1KB. Do not use this method in cases with limited memory requirements.
-        /// </summary>
-        /// <typeparam name="TProperty">The return type of the field.</typeparam>
-        /// <param name="expression">The property of the source object represented within an expression.</param>
-        /// <param name="nullable">Indicates if this field should be nullable or not. Ignored when <paramref name="type"/> is specified.</param>
-        /// <param name="type">The graph type of the field; if <see langword="null"/> then will be inferred from the specified expression via registered schema mappings.</param>
-        /// <remarks>
-        /// When <paramref name="nullable"/> and <paramref name="type"/> are both <see langword="null"/>
-        /// the field's nullability depends on <see cref="GlobalSwitches.InferFieldNullabilityFromNRTAnnotations"/> and <paramref name="expression"/> type.
-        /// When set to <see langword="true"/> and expression is <see cref="MemberExpression"/>,
-        /// the result field nullability will match the Null Reference Type annotations of the member represented by the expression.
-        /// If expression is not <see cref="MemberExpression"/> and <typeparamref name="TProperty"/> is of value type
-        /// the graph type nullability will match the <typeparamref name="TProperty"/> nullability. Otherwise, the field will be not nullable.
-        /// </remarks>
-        private FieldBuilder<TSourceType, TProperty> Field<TProperty>(
-            Expression<Func<TSourceType, TProperty>> expression,
-            bool? nullable,
-            [DynamicallyAccessedMembers(DynamicallyAccessedMemberTypes.PublicConstructors)] Type? type)
->>>>>>> 0b860f61
         {
             name = expression.NameOf();
         }
@@ -854,7 +751,6 @@
         return Field(name, expression, nullable, type);
     }
 
-<<<<<<< HEAD
     /// <summary>
     /// Adds a new field to the complex graph type and returns a builder for this newly added field that is linked to a property of the source object.
     /// The default name of this field is inferred by the property represented within the expression.
@@ -865,11 +761,16 @@
     /// </summary>
     /// <typeparam name="TProperty">The return type of the field.</typeparam>
     /// <param name="expression">The property of the source object represented within an expression.</param>
+    /// <remarks>
+    /// The field's nullability depends on <see cref="GlobalSwitches.InferFieldNullabilityFromNRTAnnotations"/> and <paramref name="expression"/> type.
+    /// When set to <see langword="true"/> and expression is <see cref="MemberExpression"/>,
+    /// the result field nullability will match the Null Reference Type annotations of the member represented by the expression.
+    /// If expression is not <see cref="MemberExpression"/> and <typeparamref name="TProperty"/> is of value type
+    /// the graph type nullability will match the <typeparamref name="TProperty"/> nullability. Otherwise, the field will be not nullable.
+    /// </remarks>
     public virtual FieldBuilder<TSourceType, TProperty> Field<TProperty>(
         Expression<Func<TSourceType, TProperty>> expression) =>
-#pragma warning disable CS0618 // Type or member is obsolete
-        Field(expression, nullable: false, type: null);
-#pragma warning restore CS0618 // Type or member is obsolete
+        Field(expression, nullable: null, type: null);
 
     /// <summary>
     /// Adds a new field to the complex graph type and returns a builder for this newly added field that is linked to a property of the source object.
@@ -883,11 +784,8 @@
     /// <param name="expression">The property of the source object represented within an expression.</param>
     /// <param name="nullable">Indicates if this field should be nullable or not.</param>
     public virtual FieldBuilder<TSourceType, TProperty> Field<TProperty>(
-        Expression<Func<TSourceType, TProperty>> expression,
-        bool nullable) =>
-#pragma warning disable CS0618 // Type or member is obsolete
-        Field(expression, nullable, type: null);
-#pragma warning restore CS0618 // Type or member is obsolete
+        Expression<Func<TSourceType, TProperty>> expression, bool nullable) =>
+        Field(expression, (bool?)nullable, type: null);
 
     /// <summary>
     /// Adds a new field to the complex graph type and returns a builder for this newly added field that is linked to a property of the source object.
@@ -902,62 +800,7 @@
     public virtual FieldBuilder<TSourceType, TProperty> Field<TProperty>(
         Expression<Func<TSourceType, TProperty>> expression,
         [DynamicallyAccessedMembers(DynamicallyAccessedMemberTypes.PublicConstructors)] Type type) =>
-#pragma warning disable CS0618 // Type or member is obsolete
-        Field(expression, nullable: false, type);
-#pragma warning restore CS0618 // Type or member is obsolete
-=======
-        /// <summary>
-        /// Adds a new field to the complex graph type and returns a builder for this newly added field that is linked to a property of the source object.
-        /// The default name of this field is inferred by the property represented within the expression.
-        /// The filed graph type will be inferred from the specified expression via registered schema mappings.
-        /// <br/><br/>
-        /// Note: this method uses dynamic compilation and therefore allocates a relatively large amount of
-        /// memory in managed heap, ~1KB. Do not use this method in cases with limited memory requirements.
-        /// </summary>
-        /// <typeparam name="TProperty">The return type of the field.</typeparam>
-        /// <param name="expression">The property of the source object represented within an expression.</param>
-        /// <remarks>
-        /// The field's nullability depends on <see cref="GlobalSwitches.InferFieldNullabilityFromNRTAnnotations"/> and <paramref name="expression"/> type.
-        /// When set to <see langword="true"/> and expression is <see cref="MemberExpression"/>,
-        /// the result field nullability will match the Null Reference Type annotations of the member represented by the expression.
-        /// If expression is not <see cref="MemberExpression"/> and <typeparamref name="TProperty"/> is of value type
-        /// the graph type nullability will match the <typeparamref name="TProperty"/> nullability. Otherwise, the field will be not nullable.
-        /// </remarks>
-        public virtual FieldBuilder<TSourceType, TProperty> Field<TProperty>(
-            Expression<Func<TSourceType, TProperty>> expression) =>
-            Field(expression, nullable: null, type: null);
-
-        /// <summary>
-        /// Adds a new field to the complex graph type and returns a builder for this newly added field that is linked to a property of the source object.
-        /// The default name of this field is inferred by the property represented within the expression.
-        /// The filed graph type will be inferred from the specified expression via registered schema mappings.
-        /// <br/><br/>
-        /// Note: this method uses dynamic compilation and therefore allocates a relatively large amount of
-        /// memory in managed heap, ~1KB. Do not use this method in cases with limited memory requirements.
-        /// </summary>
-        /// <typeparam name="TProperty">The return type of the field.</typeparam>
-        /// <param name="expression">The property of the source object represented within an expression.</param>
-        /// <param name="nullable">Indicates if this field should be nullable or not.</param>
-        public virtual FieldBuilder<TSourceType, TProperty> Field<TProperty>(
-            Expression<Func<TSourceType, TProperty>> expression,
-            bool nullable) =>
-            Field(expression, (bool?)nullable, type: null);
-
-        /// <summary>
-        /// Adds a new field to the complex graph type and returns a builder for this newly added field that is linked to a property of the source object.
-        /// The default name of this field is inferred by the property represented within the expression.
-        /// <br/><br/>
-        /// Note: this method uses dynamic compilation and therefore allocates a relatively large amount of
-        /// memory in managed heap, ~1KB. Do not use this method in cases with limited memory requirements.
-        /// </summary>
-        /// <typeparam name="TProperty">The return type of the field.</typeparam>
-        /// <param name="expression">The property of the source object represented within an expression.</param>
-        /// <param name="type">The graph type of the field.</param>
-        public virtual FieldBuilder<TSourceType, TProperty> Field<TProperty>(
-            Expression<Func<TSourceType, TProperty>> expression,
-            [DynamicallyAccessedMembers(DynamicallyAccessedMemberTypes.PublicConstructors)] Type type) =>
-            Field(expression, nullable: null, type);
->>>>>>> 0b860f61
+        Field(expression, nullable: null, type);
 
     /// <inheritdoc cref="ConnectionBuilder{TSourceType}.Create{TNodeType}(string)"/>
     [Obsolete("Please use the overload that accepts the mandatory name argument.")]
