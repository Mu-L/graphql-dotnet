--- conflicted
+++ resolved
@@ -1,13 +1,8 @@
 <Project>
 
   <PropertyGroup>
-<<<<<<< HEAD
     <VersionPrefix>5.0.0-preview</VersionPrefix>
-    <LangVersion>9.0</LangVersion>
-=======
-    <VersionPrefix>4.6.0-preview</VersionPrefix>
     <LangVersion>latest</LangVersion>
->>>>>>> e9313fd3
     <PackageLicenseExpression>MIT</PackageLicenseExpression>
     <PackageIcon>logo.64x64.png</PackageIcon>
     <GenerateDocumentationFile>true</GenerateDocumentationFile>
