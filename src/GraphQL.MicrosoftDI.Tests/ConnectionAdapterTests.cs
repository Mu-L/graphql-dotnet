using GraphQL.Builders;
using GraphQL.Execution;
using GraphQL.Types;
using GraphQL.Validation;
using GraphQLParser.AST;
using Moq;

namespace GraphQL.MicrosoftDI.Tests;

public class ConnectionAdapterTests
{
    [Fact]
    public void NullBaseContextThrows()
    {
        Should.Throw<ArgumentNullException>(() => new ScopedResolveConnectionContextAdapter<string>(null!, null!));
    }

    [Fact]
    public void AllowNullProvider()
    {
        var adapter = new ScopedResolveConnectionContextAdapter<object>(new ResolveConnectionContext<object>(new ResolveFieldContext<object>(), false, null), null!);
        adapter.RequestServices.ShouldBeNull();
    }

    [Fact]
    public void Passthrough()
    {
        var rccMock = new Mock<IResolveConnectionContext<string>>(MockBehavior.Strict);
        rccMock.SetupGet(x => x.Arguments).Returns(new Dictionary<string, ArgumentValue>() { { "6", default } });
        rccMock.SetupGet(x => x.ArrayPool).Returns(Mock.Of<IExecutionArrayPool>());
        rccMock.SetupGet(x => x.CancellationToken).Returns((CancellationToken)default);
        rccMock.SetupGet(x => x.Document).Returns(new GraphQLDocument(new()));
        rccMock.SetupGet(x => x.Errors).Returns(new ExecutionErrors());
<<<<<<< HEAD
        rccMock.SetupGet(x => x.InputExtensions).Returns(new Dictionary<string, object>() { { "7", new object() } });
        rccMock.SetupGet(x => x.OutputExtensions).Returns(new Dictionary<string, object>() { { "1", new object() } });
        rccMock.SetupGet(x => x.FieldAst).Returns(new GraphQLField(new GraphQLName("test")));
=======
        rccMock.SetupGet(x => x.InputExtensions).Returns(new Dictionary<string, object?>() { { "7", new object() } });
        rccMock.SetupGet(x => x.OutputExtensions).Returns(new Dictionary<string, object?>() { { "1", new object() } });
        rccMock.SetupGet(x => x.FieldAst).Returns(new GraphQLField { Name = new GraphQLName("test") });
>>>>>>> 911afe8a
        rccMock.SetupGet(x => x.FieldDefinition).Returns(new FieldType());
        rccMock.SetupGet(x => x.Metrics).Returns(new Instrumentation.Metrics());
        rccMock.SetupGet(x => x.Operation).Returns(new GraphQLOperationDefinition(new GraphQLSelectionSet(new())));
        rccMock.SetupGet(x => x.ParentType).Returns(Mock.Of<IObjectGraphType>());
        rccMock.SetupGet(x => x.Path).Returns(new object[] { "5" });
        rccMock.SetupGet(x => x.RequestServices).Returns(Mock.Of<IServiceProvider>());
        rccMock.SetupGet(x => x.ResponsePath).Returns(new object[] { "4" });
        rccMock.SetupGet(x => x.RootValue).Returns(new object());
        rccMock.SetupGet(x => x.Schema).Returns(Mock.Of<ISchema>());
        rccMock.SetupGet(x => x.Source).Returns("hello");
        rccMock.SetupGet(x => x.SubFields).Returns(new Dictionary<string, (GraphQLField, FieldType)>());
        rccMock.SetupGet(x => x.UserContext).Returns(new Dictionary<string, object?>() { { "3", new object() } });
        rccMock.SetupGet(x => x.Variables).Returns(new Variables());
        rccMock.SetupGet(x => x.First).Returns(10);
        rccMock.SetupGet(x => x.Last).Returns(11);
        rccMock.SetupGet(x => x.After).Returns("12");
        rccMock.SetupGet(x => x.Before).Returns("13");
        rccMock.SetupGet(x => x.IsUnidirectional).Returns(true);
        rccMock.SetupGet(x => x.PageSize).Returns(14);
        var rcc = rccMock.Object;
        var rs = Mock.Of<IServiceProvider>();
        var mocked = new ScopedResolveConnectionContextAdapter<object>(rcc, rs);
        mocked.IsUnidirectional.ShouldBe(rcc.IsUnidirectional);
        mocked.PageSize.ShouldBe(rcc.PageSize);
        mocked.Arguments.ShouldBe(rcc.Arguments);
        mocked.ArrayPool.ShouldBe(rcc.ArrayPool);
        mocked.CancellationToken.ShouldBe(rcc.CancellationToken);
        mocked.Document.ShouldBe(rcc.Document);
        mocked.Errors.ShouldBe(rcc.Errors);
        mocked.InputExtensions.ShouldBe(rcc.InputExtensions);
        mocked.OutputExtensions.ShouldBe(rcc.OutputExtensions);
        mocked.FieldAst.ShouldBe(rcc.FieldAst);
        mocked.FieldDefinition.ShouldBe(rcc.FieldDefinition);
        mocked.Metrics.ShouldBe(rcc.Metrics);
        mocked.Operation.ShouldBe(rcc.Operation);
        mocked.ParentType.ShouldBe(rcc.ParentType);
        mocked.Path.ShouldBe(rcc.Path);
        mocked.RequestServices.ShouldBe(rs);
        mocked.ResponsePath.ShouldBe(rcc.ResponsePath);
        mocked.RootValue.ShouldBe(rcc.RootValue);
        mocked.Schema.ShouldBe(rcc.Schema);
        mocked.Source.ShouldBe(rcc.Source);
        mocked.SubFields.ShouldBe(rcc.SubFields);
        mocked.UserContext.ShouldBe(rcc.UserContext);
        mocked.Variables.ShouldBe(rcc.Variables);
        mocked.First.ShouldBe(rcc.First);
        mocked.Last.ShouldBe(rcc.Last);
        mocked.After.ShouldBe(rcc.After);
        mocked.Before.ShouldBe(rcc.Before);
        mocked.IsUnidirectional.ShouldBe(rcc.IsUnidirectional);
        mocked.PageSize.ShouldBe(rcc.PageSize);
    }
}<|MERGE_RESOLUTION|>--- conflicted
+++ resolved
@@ -31,15 +31,9 @@
         rccMock.SetupGet(x => x.CancellationToken).Returns((CancellationToken)default);
         rccMock.SetupGet(x => x.Document).Returns(new GraphQLDocument(new()));
         rccMock.SetupGet(x => x.Errors).Returns(new ExecutionErrors());
-<<<<<<< HEAD
-        rccMock.SetupGet(x => x.InputExtensions).Returns(new Dictionary<string, object>() { { "7", new object() } });
-        rccMock.SetupGet(x => x.OutputExtensions).Returns(new Dictionary<string, object>() { { "1", new object() } });
-        rccMock.SetupGet(x => x.FieldAst).Returns(new GraphQLField(new GraphQLName("test")));
-=======
         rccMock.SetupGet(x => x.InputExtensions).Returns(new Dictionary<string, object?>() { { "7", new object() } });
         rccMock.SetupGet(x => x.OutputExtensions).Returns(new Dictionary<string, object?>() { { "1", new object() } });
-        rccMock.SetupGet(x => x.FieldAst).Returns(new GraphQLField { Name = new GraphQLName("test") });
->>>>>>> 911afe8a
+        rccMock.SetupGet(x => x.FieldAst).Returns(new GraphQLField(new GraphQLName("test")));
         rccMock.SetupGet(x => x.FieldDefinition).Returns(new FieldType());
         rccMock.SetupGet(x => x.Metrics).Returns(new Instrumentation.Metrics());
         rccMock.SetupGet(x => x.Operation).Returns(new GraphQLOperationDefinition(new GraphQLSelectionSet(new())));
