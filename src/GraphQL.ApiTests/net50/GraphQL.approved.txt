--- conflicted
+++ resolved
@@ -216,13 +216,10 @@
         public static bool EnableReadDeprecationReasonFromAttributes { get; set; }
         public static bool EnableReadDescriptionFromAttributes { get; set; }
         public static bool EnableReadDescriptionFromXmlDocumentation { get; set; }
-<<<<<<< HEAD
+        public static bool EnableReflectionCaching { get; set; }
         [System.Obsolete("The query root operation type must be provided and must be an Object type. See ht" +
             "tps://spec.graphql.org/October2021/#sec-Root-Operation-Types")]
         public static bool RequireRootQueryType { get; set; }
-=======
-        public static bool EnableReflectionCaching { get; set; }
->>>>>>> 4438030c
         public static bool TrackGraphTypeInitialization { get; set; }
         public static bool UseDeclaringTypeNames { get; set; }
     }
