using System.Collections.Immutable;
using GraphQL.Analyzers.Helpers;
using Microsoft.CodeAnalysis;
using Microsoft.CodeAnalysis.CSharp;
using Microsoft.CodeAnalysis.CSharp.Syntax;
using Microsoft.CodeAnalysis.Diagnostics;

namespace GraphQL.Analyzers;

[DiagnosticAnalyzer(LanguageNames.CSharp)]
public partial class InputGraphTypeAnalyzer : DiagnosticAnalyzer
{
    public static string ForceTypesAnalysisOption => "dotnet_diagnostic.input_graph_type_analyzer.force_types_analysis";

<<<<<<< HEAD
    public override ImmutableArray<DiagnosticDescriptor> SupportedDiagnostics =>
        ImmutableArray.Create(
            CanNotMatchInputFieldToTheSourceField,
            CanNotSetSourceField,
            CanNotResolveInputSourceTypeConstructor);
=======
    public override ImmutableArray<DiagnosticDescriptor> SupportedDiagnostics { get; } =
        ImmutableArray.Create(CanNotMatchInputFieldToTheSourceField, CanNotSetSourceField);
>>>>>>> 9532ab6e

    public override void Initialize(AnalysisContext context)
    {
        context.EnableConcurrentExecution();
        context.ConfigureGeneratedCodeAnalysis(GeneratedCodeAnalysisFlags.None);
        context.RegisterSyntaxNodeAction(AnalyzeClassDeclaration, SyntaxKind.ClassDeclaration);
    }

    private void AnalyzeClassDeclaration(SyntaxNodeAnalysisContext context)
    {
        var classDeclaration = (ClassDeclarationSyntax)context.Node;
        var sourceTypeSymbol = GetSourceTypeSymbol(classDeclaration, context);
        if (sourceTypeSymbol == null || sourceTypeSymbol.SpecialType == SpecialType.System_Object)
        {
            return;
        }

        AnalyzeSourceTypeConstructors(context, classDeclaration, sourceTypeSymbol);
        AnalyzeInputGraphTypeFields(context, classDeclaration, sourceTypeSymbol);
    }

    private static ITypeSymbol? GetSourceTypeSymbol(
        ClassDeclarationSyntax inputClassDeclaration,
        SyntaxNodeAnalysisContext context)
    {
        var typeSymbol = context.SemanticModel.GetDeclaredSymbol(inputClassDeclaration);
        if (typeSymbol == null)
        {
            return null;
        }

        // quick test for interface implementation before iterating on base types
        if (!typeSymbol.AllInterfaces.Any(i => i.Name == Constants.Interfaces.IInputObjectGraphType))
        {
            return null;
        }

        var genericInputObjectGraphType = context.Compilation.GetTypeByMetadataName(Constants.MetadataNames.InputObjectGraphType);
        var parseDictionaryBaseMethod = genericInputObjectGraphType?.GetMembers(Constants.MethodNames.ParseDictionary)
            .OfType<IMethodSymbol>()
            .Single(); // analyzers are not supposed to throw exceptions but we expect this to fail in tests if the base type changes

        string? forceTypesAnalysisOption = context.Options.GetStringOption(ForceTypesAnalysisOption, context.Node.SyntaxTree);
        var forceTypesAnalysis = forceTypesAnalysisOption
            ?.Split(new[] { ',' }, StringSplitOptions.RemoveEmptyEntries)
            .Select(t => t.Trim())
            .ToList();

        var sourceTypeSymbol = typeSymbol;
        while (sourceTypeSymbol != null)
        {
            if (SymbolEqualityComparer.Default.Equals(sourceTypeSymbol.OriginalDefinition, genericInputObjectGraphType))
            {
                return sourceTypeSymbol.TypeArguments.Single(); // <TSourceType>
            }

            bool overridesParseDictionary = sourceTypeSymbol
                .GetMembers("ParseDictionary")
                .OfType<IMethodSymbol>()
                .Any(m => SymbolEqualityComparer.Default.Equals(m.OverriddenMethod?.OriginalDefinition, parseDictionaryBaseMethod));

            if (overridesParseDictionary && forceTypesAnalysis?.Contains($"{sourceTypeSymbol.ContainingNamespace}.{sourceTypeSymbol.Name}") != true)
            {
                return null;
            }

            sourceTypeSymbol = sourceTypeSymbol.BaseType;
        }

        return null;
    }
}<|MERGE_RESOLUTION|>--- conflicted
+++ resolved
@@ -12,16 +12,11 @@
 {
     public static string ForceTypesAnalysisOption => "dotnet_diagnostic.input_graph_type_analyzer.force_types_analysis";
 
-<<<<<<< HEAD
-    public override ImmutableArray<DiagnosticDescriptor> SupportedDiagnostics =>
+    public override ImmutableArray<DiagnosticDescriptor> SupportedDiagnostics { get; } =
         ImmutableArray.Create(
             CanNotMatchInputFieldToTheSourceField,
             CanNotSetSourceField,
             CanNotResolveInputSourceTypeConstructor);
-=======
-    public override ImmutableArray<DiagnosticDescriptor> SupportedDiagnostics { get; } =
-        ImmutableArray.Create(CanNotMatchInputFieldToTheSourceField, CanNotSetSourceField);
->>>>>>> 9532ab6e
 
     public override void Initialize(AnalysisContext context)
     {
